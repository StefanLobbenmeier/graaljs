// Copyright Joyent, Inc. and other Node contributors.
//
// Permission is hereby granted, free of charge, to any person obtaining a
// copy of this software and associated documentation files (the
// "Software"), to deal in the Software without restriction, including
// without limitation the rights to use, copy, modify, merge, publish,
// distribute, sublicense, and/or sell copies of the Software, and to permit
// persons to whom the Software is furnished to do so, subject to the
// following conditions:
//
// The above copyright notice and this permission notice shall be included
// in all copies or substantial portions of the Software.
//
// THE SOFTWARE IS PROVIDED "AS IS", WITHOUT WARRANTY OF ANY KIND, EXPRESS
// OR IMPLIED, INCLUDING BUT NOT LIMITED TO THE WARRANTIES OF
// MERCHANTABILITY, FITNESS FOR A PARTICULAR PURPOSE AND NONINFRINGEMENT. IN
// NO EVENT SHALL THE AUTHORS OR COPYRIGHT HOLDERS BE LIABLE FOR ANY CLAIM,
// DAMAGES OR OTHER LIABILITY, WHETHER IN AN ACTION OF CONTRACT, TORT OR
// OTHERWISE, ARISING FROM, OUT OF OR IN CONNECTION WITH THE SOFTWARE OR THE
// USE OR OTHER DEALINGS IN THE SOFTWARE.

var util = require('util');
var net = require('net');
var stream = require('stream');
var EventEmitter = require('events').EventEmitter;
var FreeList = require('freelist').FreeList;
var HTTPParser = process.binding('http_parser').HTTPParser;
var assert = require('assert').ok;
var END_OF_FILE = {};


var debug;
if (process.env.NODE_DEBUG && /http/.test(process.env.NODE_DEBUG)) {
  debug = function(x) { console.error('HTTP: %s', x); };
} else {
  debug = function() { };
}


var parsers = new FreeList('parsers', 1000, function() {
  var parser = new HTTPParser(HTTPParser.REQUEST);

  parser._headers = [];
  parser._url = '';

  // Only called in the slow case where slow means
  // that the request headers were either fragmented
  // across multiple TCP packets or too large to be
  // processed in a single run. This method is also
  // called to process trailing HTTP headers.
  parser.onHeaders = function(headers, url) {
    // Once we exceeded headers limit - stop collecting them
    if (parser.maxHeaderPairs <= 0 ||
        parser._headers.length < parser.maxHeaderPairs) {
      parser._headers = parser._headers.concat(headers);
    }
    parser._url += url;
  };

  // info.headers and info.url are set only if .onHeaders()
  // has not been called for this request.
  //
  // info.url is not set for response parsers but that's not
  // applicable here since all our parsers are request parsers.
  parser.onHeadersComplete = function(info) {
    var headers = info.headers;
    var url = info.url;

    if (!headers) {
      headers = parser._headers;
      parser._headers = [];
    }

    if (!url) {
      url = parser._url;
      parser._url = '';
    }

    parser.incoming = new IncomingMessage(parser.socket);
    parser.incoming.httpVersionMajor = info.versionMajor;
    parser.incoming.httpVersionMinor = info.versionMinor;
    parser.incoming.httpVersion = info.versionMajor + '.' + info.versionMinor;
    parser.incoming.url = url;

    var n = headers.length;

    // If parser.maxHeaderPairs <= 0 - assume that there're no limit
    if (parser.maxHeaderPairs > 0) {
      n = Math.min(n, parser.maxHeaderPairs);
    }

    for (var i = 0; i < n; i += 2) {
      var k = headers[i];
      var v = headers[i + 1];
      parser.incoming._addHeaderLine(k.toLowerCase(), v);
    }

    if (info.method) {
      // server only
      parser.incoming.method = info.method;
    } else {
      // client only
      parser.incoming.statusCode = info.statusCode;
      // CHECKME dead code? we're always a request parser
    }

    parser.incoming.upgrade = info.upgrade;

    var skipBody = false; // response to HEAD or CONNECT

    if (!info.upgrade) {
      // For upgraded connections and CONNECT method request,
      // we'll emit this after parser.execute
      // so that we can capture the first part of the new protocol
      skipBody = parser.onIncoming(parser.incoming, info.shouldKeepAlive);
    }

    return skipBody;
  };

  parser.onBody = function(b, start, len) {
    // TODO body encoding?
    var slice = b.slice(start, start + len);
    if (parser.incoming._paused || parser.incoming._pendings.length) {
      parser.incoming._pendings.push(slice);
    } else {
      parser.incoming._emitData(slice);
    }
  };

  parser.onMessageComplete = function() {
    parser.incoming.complete = true;

    // Emit any trailing headers.
    var headers = parser._headers;
    if (headers) {
      for (var i = 0, n = headers.length; i < n; i += 2) {
        var k = headers[i];
        var v = headers[i + 1];
        parser.incoming._addHeaderLine(k.toLowerCase(), v);
      }
      parser._headers = [];
      parser._url = '';
    }

    if (!parser.incoming.upgrade) {
      // For upgraded connections, also emit this after parser.execute
      if (parser.incoming._paused || parser.incoming._pendings.length) {
        parser.incoming._pendings.push(END_OF_FILE);
      } else {
        parser.incoming.readable = false;
        parser.incoming.emit('end');
      }
    }

    if (parser.socket.readable) {
      // force to read the next incoming message
      parser.socket.resume();
    }
  };

  return parser;
});
exports.parsers = parsers;


var CRLF = '\r\n';
var STATUS_CODES = exports.STATUS_CODES = {
  100 : 'Continue',
  101 : 'Switching Protocols',
  102 : 'Processing',                 // RFC 2518, obsoleted by RFC 4918
  200 : 'OK',
  201 : 'Created',
  202 : 'Accepted',
  203 : 'Non-Authoritative Information',
  204 : 'No Content',
  205 : 'Reset Content',
  206 : 'Partial Content',
  207 : 'Multi-Status',               // RFC 4918
  300 : 'Multiple Choices',
  301 : 'Moved Permanently',
  302 : 'Moved Temporarily',
  303 : 'See Other',
  304 : 'Not Modified',
  305 : 'Use Proxy',
  307 : 'Temporary Redirect',
  400 : 'Bad Request',
  401 : 'Unauthorized',
  402 : 'Payment Required',
  403 : 'Forbidden',
  404 : 'Not Found',
  405 : 'Method Not Allowed',
  406 : 'Not Acceptable',
  407 : 'Proxy Authentication Required',
  408 : 'Request Time-out',
  409 : 'Conflict',
  410 : 'Gone',
  411 : 'Length Required',
  412 : 'Precondition Failed',
  413 : 'Request Entity Too Large',
  414 : 'Request-URI Too Large',
  415 : 'Unsupported Media Type',
  416 : 'Requested Range Not Satisfiable',
  417 : 'Expectation Failed',
  418 : 'I\'m a teapot',              // RFC 2324
  422 : 'Unprocessable Entity',       // RFC 4918
  423 : 'Locked',                     // RFC 4918
  424 : 'Failed Dependency',          // RFC 4918
  425 : 'Unordered Collection',       // RFC 4918
  426 : 'Upgrade Required',           // RFC 2817
  500 : 'Internal Server Error',
  501 : 'Not Implemented',
  502 : 'Bad Gateway',
  503 : 'Service Unavailable',
  504 : 'Gateway Time-out',
  505 : 'HTTP Version not supported',
  506 : 'Variant Also Negotiates',    // RFC 2295
  507 : 'Insufficient Storage',       // RFC 4918
  509 : 'Bandwidth Limit Exceeded',
  510 : 'Not Extended'                // RFC 2774
};


var connectionExpression = /Connection/i;
var transferEncodingExpression = /Transfer-Encoding/i;
var closeExpression = /close/i;
var chunkExpression = /chunk/i;
var contentLengthExpression = /Content-Length/i;
var dateExpression = /Date/i;
var expectExpression = /Expect/i;
var continueExpression = /100-continue/i;

var dateCache;
function utcDate() {
  if (! dateCache) {
    var d = new Date();
    dateCache = d.toUTCString();
    setTimeout(function () {
      dateCache = undefined;
    }, 1000 - d.getMilliseconds());
  }
  return dateCache;
}


/* Abstract base class for ServerRequest and ClientResponse. */
function IncomingMessage(socket) {
  stream.Stream.call(this);

  // TODO Remove one of these eventually.
  this.socket = socket;
  this.connection = socket;

  this.httpVersion = null;
  this.complete = false;
  this.headers = {};
  this.trailers = {};

  this.readable = true;

  this._paused = false;
  this._pendings = [];

  // request (server) only
  this.url = '';

  this.method = null;

  // response (client) only
  this.statusCode = null;
  this.client = this.socket;
}
util.inherits(IncomingMessage, stream.Stream);


exports.IncomingMessage = IncomingMessage;


IncomingMessage.prototype.destroy = function(error) {
  this.socket.destroy(error);
};


IncomingMessage.prototype.setEncoding = function(encoding) {
  var StringDecoder = require('string_decoder').StringDecoder; // lazy load
  this._decoder = new StringDecoder(encoding);
};


IncomingMessage.prototype.pause = function() {
  this._paused = true;
  this.socket.pause();
};


IncomingMessage.prototype.resume = function() {
  this._paused = false;
  if (this.socket) {
    this.socket.resume();
  }
  if (this._pendings.length) {
    var self = this;
    process.nextTick(function() {
      while (!self._paused && self._pendings.length) {
        var chunk = self._pendings.shift();
        if (chunk !== END_OF_FILE) {
          assert(Buffer.isBuffer(chunk));
          self._emitData(chunk);
        } else {
          assert(self._pendings.length === 0);
          self.readable = false;
          self.emit('end');
        }
      }
    });
  }
};


IncomingMessage.prototype._emitData = function(d) {
  if (this._decoder) {
    var string = this._decoder.write(d);
    if (string.length) {
      this.emit('data', string);
    }
  } else {
    this.emit('data', d);
  }
};


// Add the given (field, value) pair to the message
//
// Per RFC2616, section 4.2 it is acceptable to join multiple instances of the
// same header with a ', ' if the header in question supports specification of
// multiple values this way. If not, we declare the first instance the winner
// and drop the second. Extended header fields (those beginning with 'x-') are
// always joined.
IncomingMessage.prototype._addHeaderLine = function(field, value) {
  var dest = this.complete ? this.trailers : this.headers;

  switch (field) {
    // Array headers:
    case 'set-cookie':
      if (field in dest) {
        dest[field].push(value);
      } else {
        dest[field] = [value];
      }
      break;

    // Comma separate. Maybe make these arrays?
    case 'accept':
    case 'accept-charset':
    case 'accept-encoding':
    case 'accept-language':
    case 'connection':
    case 'cookie':
    case 'pragma':
    case 'link':
    case 'www-authenticate':
<<<<<<< HEAD
=======
    case 'sec-websocket-extensions':
    case 'sec-websocket-protocol':
>>>>>>> c1f47401
      if (field in dest) {
        dest[field] += ', ' + value;
      } else {
        dest[field] = value;
      }
      break;


    default:
      if (field.slice(0, 2) == 'x-') {
        // except for x-
        if (field in dest) {
          dest[field] += ', ' + value;
        } else {
          dest[field] = value;
        }
      } else {
        // drop duplicates
        if (!(field in dest)) dest[field] = value;
      }
      break;
  }
};


function OutgoingMessage() {
  stream.Stream.call(this);

  this.output = [];
  this.outputEncodings = [];

  this.writable = true;

  this._last = false;
  this.chunkedEncoding = false;
  this.shouldKeepAlive = true;
  this.useChunkedEncodingByDefault = true;
  this.sendDate = false;

  this._hasBody = true;
  this._trailer = '';

  this.finished = false;
}
util.inherits(OutgoingMessage, stream.Stream);


exports.OutgoingMessage = OutgoingMessage;


OutgoingMessage.prototype.destroy = function(error) {
  this.socket.destroy(error);
};


// This abstract either writing directly to the socket or buffering it.
OutgoingMessage.prototype._send = function(data, encoding) {
  // This is a shameful hack to get the headers and first body chunk onto
  // the same packet. Future versions of Node are going to take care of
  // this at a lower level and in a more general way.
  if (!this._headerSent) {
    if (typeof data === 'string') {
      data = this._header + data;
    } else {
      this.output.unshift(this._header);
      this.outputEncodings.unshift('ascii');
    }
    this._headerSent = true;
  }
  return this._writeRaw(data, encoding);
};


OutgoingMessage.prototype._writeRaw = function(data, encoding) {
  if (this.connection &&
      this.connection._httpMessage === this &&
      this.connection.writable) {
    // There might be pending data in the this.output buffer.
    while (this.output.length) {
      if (!this.connection.writable) {
        this._buffer(data, encoding);
        return false;
      }
      var c = this.output.shift();
      var e = this.outputEncodings.shift();
      this.connection.write(c, e);
    }

    // Directly write to socket.
    return this.connection.write(data, encoding);
  } else {
    this._buffer(data, encoding);
    return false;
  }
};


OutgoingMessage.prototype._buffer = function(data, encoding) {
  if (data.length === 0) return;

  var length = this.output.length;

  if (length === 0 || typeof data != 'string') {
    this.output.push(data);
    this.outputEncodings.push(encoding);
    return false;
  }

  var lastEncoding = this.outputEncodings[length - 1];
  var lastData = this.output[length - 1];

  if ((encoding && lastEncoding === encoding) ||
      (!encoding && data.constructor === lastData.constructor)) {
    this.output[length - 1] = lastData + data;
    return false;
  }

  this.output.push(data);
  this.outputEncodings.push(encoding);

  return false;
};


OutgoingMessage.prototype._storeHeader = function(firstLine, headers) {
  var sentConnectionHeader = false;
  var sentContentLengthHeader = false;
  var sentTransferEncodingHeader = false;
  var sentDateHeader = false;
  var sentExpect = false;

  // firstLine in the case of request is: 'GET /index.html HTTP/1.1\r\n'
  // in the case of response it is: 'HTTP/1.1 200 OK\r\n'
  var messageHeader = firstLine;
  var field, value;
  var self = this;

  function store(field, value) {
    messageHeader += field + ': ' + value + CRLF;

    if (connectionExpression.test(field)) {
      sentConnectionHeader = true;
      if (closeExpression.test(value)) {
        self._last = true;
      } else {
        self.shouldKeepAlive = true;
      }

    } else if (transferEncodingExpression.test(field)) {
      sentTransferEncodingHeader = true;
      if (chunkExpression.test(value)) self.chunkedEncoding = true;

    } else if (contentLengthExpression.test(field)) {
      sentContentLengthHeader = true;
    } else if (dateExpression.test(field)) {
      sentDateHeader = true;
    } else if (expectExpression.test(field)) {
      sentExpect = true;
    }
  }

  if (headers) {
    var keys = Object.keys(headers);
    var isArray = (Array.isArray(headers));
    var field, value;

    for (var i = 0, l = keys.length; i < l; i++) {
      var key = keys[i];
      if (isArray) {
        field = headers[key][0];
        value = headers[key][1];
      } else {
        field = key;
        value = headers[key];
      }

      if (Array.isArray(value)) {
        for (var j = 0; j < value.length; j++) {
          store(field, value[j]);
        }
      } else {
        store(field, value);
      }
    }
  }

  // Date header
  if (this.sendDate == true && sentDateHeader == false) {
    messageHeader += "Date: " + utcDate() + CRLF;
  }

  // keep-alive logic
  if (sentConnectionHeader === false) {
    if (this.shouldKeepAlive &&
        (sentContentLengthHeader || this.useChunkedEncodingByDefault || this.agent)) {
      messageHeader += 'Connection: keep-alive\r\n';
    } else {
      this._last = true;
      messageHeader += 'Connection: close\r\n';
    }
  }

  if (sentContentLengthHeader == false && sentTransferEncodingHeader == false) {
    if (this._hasBody) {
      if (this.useChunkedEncodingByDefault) {
        messageHeader += 'Transfer-Encoding: chunked\r\n';
        this.chunkedEncoding = true;
      } else {
        this._last = true;
      }
    } else {
      // Make sure we don't end the 0\r\n\r\n at the end of the message.
      this.chunkedEncoding = false;
    }
  }

  this._header = messageHeader + CRLF;
  this._headerSent = false;

  // wait until the first body chunk, or close(), is sent to flush,
  // UNLESS we're sending Expect: 100-continue.
  if (sentExpect) this._send('');
};


OutgoingMessage.prototype.setHeader = function(name, value) {
  if (arguments.length < 2) {
    throw new Error("`name` and `value` are required for setHeader().");
  }

  if (this._header) {
    throw new Error("Can't set headers after they are sent.");
  }

  var key = name.toLowerCase();
  this._headers = this._headers || {};
  this._headerNames = this._headerNames || {};
  this._headers[key] = value;
  this._headerNames[key] = name;
};


OutgoingMessage.prototype.getHeader = function(name) {
  if (arguments.length < 1) {
    throw new Error("`name` is required for getHeader().");
  }

  if (!this._headers) return;

  var key = name.toLowerCase();
  return this._headers[key];
};


OutgoingMessage.prototype.removeHeader = function(name) {
  if (arguments.length < 1) {
    throw new Error("`name` is required for removeHeader().");
  }

  if (this._header) {
    throw new Error("Can't remove headers after they are sent.");
  }

  if (!this._headers) return;

  var key = name.toLowerCase();
  delete this._headers[key];
  delete this._headerNames[key];
};


OutgoingMessage.prototype._renderHeaders = function() {
  if (this._header) {
    throw new Error("Can't render headers after they are sent to the client.");
  }

  if (!this._headers) return {};

  var headers = {};
  var keys = Object.keys(this._headers);
  for (var i = 0, l = keys.length; i < l; i++) {
    var key = keys[i];
    headers[this._headerNames[key]] = this._headers[key];
  }
  return headers;
};



OutgoingMessage.prototype.write = function(chunk, encoding) {
  if (!this._header) {
    this._implicitHeader();
  }

  if (!this._hasBody) {
    console.error('This type of response MUST NOT have a body. ' +
                  'Ignoring write() calls.');
    return true;
  }

  if (typeof chunk !== 'string' && !Buffer.isBuffer(chunk)) {
    throw new TypeError('first argument must be a string or Buffer');
  }

  if (chunk.length === 0) return false;

  var len, ret;
  if (this.chunkedEncoding) {
    if (typeof(chunk) === 'string') {
      len = Buffer.byteLength(chunk, encoding);
      chunk = len.toString(16) + CRLF + chunk + CRLF;
      ret = this._send(chunk, encoding);
    } else {
      // buffer
      len = chunk.length;
      this._send(len.toString(16) + CRLF);
      this._send(chunk);
      ret = this._send(CRLF);
    }
  } else {
    ret = this._send(chunk, encoding);
  }

  debug('write ret = ' + ret);
  return ret;
};


OutgoingMessage.prototype.addTrailers = function(headers) {
  this._trailer = '';
  var keys = Object.keys(headers);
  var isArray = (Array.isArray(headers));
  var field, value;
  for (var i = 0, l = keys.length; i < l; i++) {
    var key = keys[i];
    if (isArray) {
      field = headers[key][0];
      value = headers[key][1];
    } else {
      field = key;
      value = headers[key];
    }

    this._trailer += field + ': ' + value + CRLF;
  }
};


OutgoingMessage.prototype.end = function(data, encoding) {
  if (this.finished) {
    return false;
  }
  if (!this._header) {
    this._implicitHeader();
  }

  if (data && !this._hasBody) {
    console.error('This type of response MUST NOT have a body. ' +
                  'Ignoring data passed to end().');
    data = false;
  }

  var ret;

  var hot = this._headerSent === false &&
            typeof(data) === 'string' &&
            data.length > 0 &&
            this.output.length === 0 &&
            this.connection &&
            this.connection.writable &&
            this.connection._httpMessage === this;

  if (hot) {
    // Hot path. They're doing
    //   res.writeHead();
    //   res.end(blah);
    // HACKY.

    if (this.chunkedEncoding) {
      var l = Buffer.byteLength(data, encoding).toString(16);
      ret = this.connection.write(this._header + l + CRLF +
                                  data + '\r\n0\r\n' +
                                  this._trailer + '\r\n', encoding);
    } else {
      ret = this.connection.write(this._header + data, encoding);
    }
    this._headerSent = true;

  } else if (data) {
    // Normal body write.
    ret = this.write(data, encoding);
  }

  if (!hot) {
    if (this.chunkedEncoding) {
      ret = this._send('0\r\n' + this._trailer + '\r\n'); // Last chunk.
    } else {
      // Force a flush, HACK.
      ret = this._send('');
    }
  }

  this.finished = true;

  // There is the first message on the outgoing queue, and we've sent
  // everything to the socket.
  debug('outgoing message end.');
  if (this.output.length === 0 && this.connection._httpMessage === this) {
    this._finish();
  }

  return ret;
};


OutgoingMessage.prototype._finish = function() {
  assert(this.connection);
  if (this instanceof ServerResponse) {
    DTRACE_HTTP_SERVER_RESPONSE(this.connection);
  } else {
    assert(this instanceof ClientRequest);
    DTRACE_HTTP_CLIENT_REQUEST(this, this.connection);
  }
  this.emit('finish');
};


OutgoingMessage.prototype._flush = function() {
  // This logic is probably a bit confusing. Let me explain a bit:
  //
  // In both HTTP servers and clients it is possible to queue up several
  // outgoing messages. This is easiest to imagine in the case of a client.
  // Take the following situation:
  //
  //    req1 = client.request('GET', '/');
  //    req2 = client.request('POST', '/');
  //
  // When the user does
  //
  //   req2.write('hello world\n');
  //
  // it's possible that the first request has not been completely flushed to
  // the socket yet. Thus the outgoing messages need to be prepared to queue
  // up data internally before sending it on further to the socket's queue.
  //
  // This function, outgoingFlush(), is called by both the Server and Client
  // to attempt to flush any pending messages out to the socket.

  if (!this.socket) return;

  var ret;
  while (this.output.length) {

    if (!this.socket.writable) return; // XXX Necessary?

    var data = this.output.shift();
    var encoding = this.outputEncodings.shift();

    ret = this.socket.write(data, encoding);
  }

  if (this.finished) {
    // This is a queue to the server or client to bring in the next this.
    this._finish();
  } else if (ret) {
    // This is necessary to prevent https from breaking
    this.emit('drain');
  }
};




function ServerResponse(req) {
  OutgoingMessage.call(this);

  if (req.method === 'HEAD') this._hasBody = false;

  this.sendDate = true;

  if (req.httpVersionMajor < 1 || req.httpVersionMinor < 1) {
    this.useChunkedEncodingByDefault = false;
    this.shouldKeepAlive = false;
  }
}
util.inherits(ServerResponse, OutgoingMessage);


exports.ServerResponse = ServerResponse;

ServerResponse.prototype.statusCode = 200;

function onServerResponseClose() {
  this._httpMessage.emit('close');
}

ServerResponse.prototype.assignSocket = function(socket) {
  assert(!socket._httpMessage);
  socket._httpMessage = this;
  socket.on('close', onServerResponseClose);
  this.socket = socket;
  this.connection = socket;
  this._flush();
};

ServerResponse.prototype.detachSocket = function(socket) {
  assert(socket._httpMessage == this);
  socket.removeListener('close', onServerResponseClose);
  socket._httpMessage = null;
  this.socket = this.connection = null;
};

ServerResponse.prototype.writeContinue = function() {
  this._writeRaw('HTTP/1.1 100 Continue' + CRLF + CRLF, 'ascii');
  this._sent100 = true;
};

ServerResponse.prototype._implicitHeader = function() {
  this.writeHead(this.statusCode);
};

ServerResponse.prototype.writeHead = function(statusCode) {
  var reasonPhrase, headers, headerIndex;

  if (typeof arguments[1] == 'string') {
    reasonPhrase = arguments[1];
    headerIndex = 2;
  } else {
    reasonPhrase = STATUS_CODES[statusCode] || 'unknown';
    headerIndex = 1;
  }
  this.statusCode = statusCode;

  var obj = arguments[headerIndex];

  if (obj && this._headers) {
    // Slow-case: when progressive API and header fields are passed.
    headers = this._renderHeaders();

    if (Array.isArray(obj)) {
      // handle array case
      // TODO: remove when array is no longer accepted
      var field;
      for (var i = 0, len = obj.length; i < len; ++i) {
        field = obj[i][0];
        if (field in headers) {
          obj.push([field, headers[field]]);
        }
      }
      headers = obj;

    } else {
      // handle object case
      var keys = Object.keys(obj);
      for (var i = 0; i < keys.length; i++) {
        var k = keys[i];
        if (k) headers[k] = obj[k];
      }
    }
  } else if (this._headers) {
    // only progressive api is used
    headers = this._renderHeaders();
  } else {
    // only writeHead() called
    headers = obj;
  }

  var statusLine = 'HTTP/1.1 ' + statusCode.toString() + ' ' +
                   reasonPhrase + CRLF;

  if (statusCode === 204 || statusCode === 304 ||
      (100 <= statusCode && statusCode <= 199)) {
    // RFC 2616, 10.2.5:
    // The 204 response MUST NOT include a message-body, and thus is always
    // terminated by the first empty line after the header fields.
    // RFC 2616, 10.3.5:
    // The 304 response MUST NOT contain a message-body, and thus is always
    // terminated by the first empty line after the header fields.
    // RFC 2616, 10.1 Informational 1xx:
    // This class of status code indicates a provisional response,
    // consisting only of the Status-Line and optional headers, and is
    // terminated by an empty line.
    this._hasBody = false;
  }

  // don't keep alive connections where the client expects 100 Continue
  // but we sent a final status; they may put extra bytes on the wire.
  if (this._expect_continue && ! this._sent100) {
    this.shouldKeepAlive = false;
  }

  this._storeHeader(statusLine, headers);
};

ServerResponse.prototype.writeHeader = function() {
  this.writeHead.apply(this, arguments);
};


// New Agent code.

// The largest departure from the previous implementation is that
// an Agent instance holds connections for a variable number of host:ports.
// Surprisingly, this is still API compatible as far as third parties are
// concerned. The only code that really notices the difference is the
// request object.

// Another departure is that all code related to HTTP parsing is in
// ClientRequest.onSocket(). The Agent is now *strictly*
// concerned with managing a connection pool.

function Agent(options) {
  var self = this;
  self.options = options || {};
  self.requests = {};
  self.sockets = {};
  self.maxSockets = self.options.maxSockets || Agent.defaultMaxSockets;
  self.on('free', function(socket, host, port) {
    var name = host + ':' + port;
    if (self.requests[name] && self.requests[name].length) {
      self.requests[name].shift().onSocket(socket);
      if (self.requests[name].length === 0) {
        // don't leak
        delete self.requests[name];
      }
    } else {
      // If there are no pending requests just destroy the
      // socket and it will get removed from the pool. This
      // gets us out of timeout issues and allows us to
      // default to Connection:keep-alive.
      socket.destroy();
    }
  });
  self.createConnection = net.createConnection;
}
util.inherits(Agent, EventEmitter);
exports.Agent = Agent;

Agent.defaultMaxSockets = 5;

Agent.prototype.defaultPort = 80;
Agent.prototype.addRequest = function(req, host, port) {
  var name = host + ':' + port;
  if (!this.sockets[name]) {
    this.sockets[name] = [];
  }
  if (this.sockets[name].length < this.maxSockets) {
    // If we are under maxSockets create a new one.
    req.onSocket(this.createSocket(name, host, port));
  } else {
    // We are over limit so we'll add it to the queue.
    if (!this.requests[name]) {
      this.requests[name] = [];
    }
    this.requests[name].push(req);
  }
};
Agent.prototype.createSocket = function(name, host, port) {
  var self = this;
  var s = self.createConnection(port, host, self.options);
  if (!self.sockets[name]) {
    self.sockets[name] = [];
  }
  this.sockets[name].push(s);
  var onFree = function() {
    self.emit('free', s, host, port);
  }
  s.on('free', onFree);
  var onClose = function(err) {
    // This is the only place where sockets get removed from the Agent.
    // If you want to remove a socket from the pool, just close it.
    // All socket errors end in a close event anyway.
    self.removeSocket(s, name, host, port);
  }
  s.on('close', onClose);
  var onRemove = function() {
    // We need this function for cases like HTTP "upgrade"
    // (defined by WebSockets) where we need to remove a socket from the pool
    //  because it'll be locked up indefinitely
    self.removeSocket(s, name, host, port);
    s.removeListener('close', onClose);
    s.removeListener('free', onFree);
    s.removeListener('agentRemove', onRemove);
  }
  s.on('agentRemove', onRemove);
  return s;
};
Agent.prototype.removeSocket = function(s, name, host, port) {
  if (this.sockets[name]) {
    var index = this.sockets[name].indexOf(s);
    if (index !== -1) {
      this.sockets[name].splice(index, 1);
      if (this.sockets[name].length === 0) {
        // don't leak
        delete this.sockets[name];
      }
    }
  }
  if (this.requests[name] && this.requests[name].length) {
    // If we have pending requests and a socket gets closed a new one
    // needs to be created to take over in the pool for the one that closed.
    this.createSocket(name, host, port).emit('free');
  }
};

var globalAgent = new Agent();
exports.globalAgent = globalAgent;


function ClientRequest(options, cb) {
  var self = this;
  OutgoingMessage.call(self);
  self.agent = options.agent;
  options.defaultPort = options.defaultPort || 80;

  options.port = options.port || options.defaultPort;
  options.host = options.hostname || options.host || 'localhost';

  if (options.setHost === undefined) {
    options.setHost = true;
  }

  self.socketPath = options.socketPath;

  var method = self.method = (options.method || 'GET').toUpperCase();
  self.path = options.path || '/';
  if (cb) {
    self.on('response', cb);
  }

  if (!Array.isArray(options.headers)) {
    if (options.headers) {
      var keys = Object.keys(options.headers);
      for (var i = 0, l = keys.length; i < l; i++) {
        var key = keys[i];
        self.setHeader(key, options.headers[key]);
      }
    }
    if (options.host && !this.getHeader('host') && options.setHost) {
      var hostHeader = options.host;
      if (options.port && +options.port !== options.defaultPort) {
        hostHeader += ':' + options.port;
      }
      this.setHeader('Host', hostHeader);
    }
  }

  if (options.auth && !this.getHeader('Authorization')) {
    //basic auth
    this.setHeader('Authorization', 'Basic ' +
                   new Buffer(options.auth).toString('base64'));
  }

  if (method === 'GET' || method === 'HEAD' || method === 'CONNECT') {
    self.useChunkedEncodingByDefault = false;
  } else {
    self.useChunkedEncodingByDefault = true;
  }

  if (Array.isArray(options.headers)) {
    self._storeHeader(self.method + ' ' + self.path + ' HTTP/1.1\r\n',
                      options.headers);
  } else if (self.getHeader('expect')) {
    self._storeHeader(self.method + ' ' + self.path + ' HTTP/1.1\r\n',
                      self._renderHeaders());
  }
  if (self.socketPath) {
    self._last = true;
    self.shouldKeepAlive = false;
    if (options.createConnection) {
      self.onSocket(options.createConnection(self.socketPath));
    } else {
      self.onSocket(net.createConnection(self.socketPath));
    }
  } else if (self.agent) {
    // If there is an agent we should default to Connection:keep-alive.
    self._last = false;
    self.shouldKeepAlive = true;
    self.agent.addRequest(self, options.host, options.port);
  } else {
    // No agent, default to Connection:close.
    self._last = true;
    self.shouldKeepAlive = false;
    if (options.createConnection) {
      self.onSocket(options.createConnection(options.port, options.host, options));
    } else {
      self.onSocket(net.createConnection(options.port, options.host));
    }
  }

  self._deferToConnect(null, null, function() {
    self._flush();
  });

}
util.inherits(ClientRequest, OutgoingMessage);

exports.ClientRequest = ClientRequest;

ClientRequest.prototype._implicitHeader = function() {
  this._storeHeader(this.method + ' ' + this.path + ' HTTP/1.1\r\n', this._renderHeaders());
};

ClientRequest.prototype.abort = function() {
  if (this.socket) {
    // in-progress
    this.socket.destroy();
  } else {
    // haven't been assigned a socket yet.
    // this could be more efficient, it could
    // remove itself from the pending requests
    this._deferToConnect('destroy', []);
  }
};


function createHangUpError() {
  var error = new Error('socket hang up');
  error.code = 'ECONNRESET';
  return error;
}


ClientRequest.prototype.onSocket = function(socket) {
  var req = this;
  process.nextTick(function() {
    var parser = parsers.alloc();
    req.socket = socket;
    req.connection = socket;
    parser.reinitialize(HTTPParser.RESPONSE);
    parser.socket = socket;
    parser.incoming = null;
    req.parser = parser;

    // Propagate headers limit from request object to parser
    if (typeof req.maxHeadersCount === 'number') {
      parser.maxHeaderPairs = req.maxHeadersCount << 1;
    } else {
      // Set default value because parser may be reused from FreeList
      parser.maxHeaderPairs = 2000;
    }

    socket._httpMessage = req;
    // Setup "drain" propogation.
    httpSocketSetup(socket);

    var freeParser = function() {
      if (parser) {
        parsers.free(parser);
        parser = null;
      }
    };

    var errorListener = function(err) {
      debug('HTTP SOCKET ERROR: ' + err.message + '\n' + err.stack);
      req.emit('error', err);
      // For Safety. Some additional errors might fire later on
      // and we need to make sure we don't double-fire the error event.
      req._hadError = true;
      if (parser) {
        parser.finish();
        freeParser();
      }
      socket.destroy();
    }
    socket.on('error', errorListener);

    socket.ondata = function(d, start, end) {
      var ret = parser.execute(d, start, end - start);
      if (ret instanceof Error) {
        debug('parse error');
        freeParser();
        socket.destroy(ret);
      } else if (parser.incoming && parser.incoming.upgrade) {
        // Upgrade or CONNECT
        var bytesParsed = ret;
        var res = parser.incoming;
        req.res = res;

        socket.ondata = null;
        socket.onend = null;
        parser.finish();
        freeParser();

        // This is start + byteParsed
        var bodyHead = d.slice(start + bytesParsed, end);

        var eventName = req.method === 'CONNECT' ? 'connect' : 'upgrade';
        if (req.listeners(eventName).length) {
          req.upgradeOrConnect = true;

          // detach the socket
          socket.emit('agentRemove');
          socket.removeListener('close', closeListener);
          socket.removeListener('error', errorListener);

          req.emit(eventName, res, socket, bodyHead);
          req.emit('close');
        } else {
          // Got Upgrade header or CONNECT method, but have no handler.
          socket.destroy();
        }
      } else if (parser.incoming && parser.incoming.complete &&
                 // When the status code is 100 (Continue), the server will
                 // send a final response after this client sends a request
                 // body. So, we must not free the parser.
                 parser.incoming.statusCode !== 100) {
        freeParser();
      }
    };

    socket.onend = function() {
      if (!req.res) {
        // If we don't have a response then we know that the socket
        // ended prematurely and we need to emit an error on the request.
        req.emit('error', createHangUpError());
        req._hadError = true;
      }
      if (parser) {
        parser.finish();
        freeParser();
      }
      socket.destroy();
    };

    var closeListener = function() {
      debug('HTTP socket close');
      req.emit('close');
      if (req.res && req.res.readable) {
        // Socket closed before we emitted "end" below.
        req.res.emit('aborted');
        req.res.emit('end');
        req.res.emit('close');
      } else if (!req.res && !req._hadError) {
        // This socket error fired before we started to
        // receive a response. The error needs to
        // fire on the request.
        req.emit('error', createHangUpError());
      }
    }
    socket.on('close', closeListener);

    parser.onIncoming = function(res, shouldKeepAlive) {
      debug('AGENT incoming response!');

      if (req.res) {
        // We already have a response object, this means the server
        // sent a double response.
        socket.destroy();
        return;
      }
      req.res = res;

      // Responses to CONNECT request is handled as Upgrade.
      if (req.method === 'CONNECT') {
        res.upgrade = true;
        return true; // skip body
      }

      // Responses to HEAD requests are crazy.
      // HEAD responses aren't allowed to have an entity-body
      // but *can* have a content-length which actually corresponds
      // to the content-length of the entity-body had the request
      // been a GET.
      var isHeadResponse = req.method == 'HEAD';
      debug('AGENT isHeadResponse ' + isHeadResponse);

      if (res.statusCode == 100) {
        // restart the parser, as this is a continue message.
        delete req.res; // Clear res so that we don't hit double-responses.
        req.emit('continue');
        return true;
      }

      if (req.shouldKeepAlive && !shouldKeepAlive && !req.upgradeOrConnect) {
        // Server MUST respond with Connection:keep-alive for us to enable it.
        // If we've been upgraded (via WebSockets) we also shouldn't try to
        // keep the connection open.
        req.shouldKeepAlive = false;
      }

      res.addListener('end', function() {
        if (!req.shouldKeepAlive) {
          if (socket.writable) {
            debug('AGENT socket.destroySoon()');
            socket.destroySoon();
          }
          assert(!socket.writable);
        } else {
          debug('AGENT socket keep-alive');
        }
      });

      DTRACE_HTTP_CLIENT_RESPONSE(socket, req);
      req.emit('response', res);

      res.on('end', function() {
        if (req.shouldKeepAlive) {
          socket.removeListener('close', closeListener);
          socket.removeListener('error', errorListener);
          socket.emit('free');
        }
      });

      return isHeadResponse;
    };
    req.emit('socket', socket);
  });

};
ClientRequest.prototype._deferToConnect = function(method, arguments_, cb) {
  // This function is for calls that need to happen once the socket is
  // connected and writable. It's an important promisy thing for all the socket
  // calls that happen either now (when a socket is assigned) or
  // in the future (when a socket gets assigned out of the pool and is
  // eventually writable).
  var self = this;
  var onSocket = function() {
    if (self.socket.writable) {
      if (method) {
        self.socket[method].apply(self.socket, arguments_);
      }
      if (cb) { cb(); }
    } else {
      self.socket.once('connect', function() {
        if (method) {
          self.socket[method].apply(self.socket, arguments_);
        }
        if (cb) { cb(); }
      });
    }
  }
  if (!self.socket) {
    self.once('socket', onSocket);
  } else {
    onSocket();
  }
};
ClientRequest.prototype.setTimeout = function() {
  this._deferToConnect('setTimeout', arguments);
};
ClientRequest.prototype.setNoDelay = function() {
  this._deferToConnect('setNoDelay', arguments);
};
ClientRequest.prototype.setSocketKeepAlive = function() {
  this._deferToConnect('setKeepAlive', arguments);
};
ClientRequest.prototype.pause = function() {
  var self = this;
  self._deferToConnect(null, null, function() {
    OutgoingMessage.prototype.pause.apply(self, []);
  });
};


exports.request = function(options, cb) {
  if (options.protocol && options.protocol !== 'http:') {
    throw new Error('Protocol:' + options.protocol + ' not supported.');
  }

  if (options.agent === undefined) {
    options.agent = globalAgent;
  }

  return new ClientRequest(options, cb);
};

exports.get = function(options, cb) {
  options.method = 'GET';
  var req = exports.request(options, cb);
  req.end();
  return req;
};


function ondrain() {
  if (this._httpMessage) this._httpMessage.emit('drain');
}


function httpSocketSetup(socket) {
  socket.removeListener('drain', ondrain);
  socket.on('drain', ondrain);
}


function Server(requestListener) {
  if (!(this instanceof Server)) return new Server(requestListener);
  net.Server.call(this, { allowHalfOpen: true });

  if (requestListener) {
    this.addListener('request', requestListener);
  }

  // Similar option to this. Too lazy to write my own docs.
  // http://www.squid-cache.org/Doc/config/half_closed_clients/
  // http://wiki.squid-cache.org/SquidFaq/InnerWorkings#What_is_a_half-closed_filedescriptor.3F
  this.httpAllowHalfOpen = false;

  this.addListener('connection', connectionListener);
}
util.inherits(Server, net.Server);


exports.Server = Server;


exports.createServer = function(requestListener) {
  return new Server(requestListener);
};


function connectionListener(socket) {
  var self = this;
  var outgoing = [];
  var incoming = [];

  function abortIncoming() {
    while (incoming.length) {
      var req = incoming.shift();
      req.emit('aborted');
      req.emit('close');
    }
    // abort socket._httpMessage ?
  }

  function serverSocketCloseListener() {
    debug('server socket close');
    // unref the parser for easy gc
    parsers.free(parser);

    abortIncoming();
  }

  debug('SERVER new http connection');

  httpSocketSetup(socket);

  socket.setTimeout(2 * 60 * 1000); // 2 minute timeout
  socket.addListener('timeout', function() {
    socket.destroy();
  });

  var parser = parsers.alloc();
  parser.reinitialize(HTTPParser.REQUEST);
  parser.socket = socket;
  parser.incoming = null;

  // Propagate headers limit from server instance to parser
  if (typeof this.maxHeadersCount === 'number') {
    parser.maxHeaderPairs = this.maxHeadersCount << 1;
  } else {
    // Set default value because parser may be reused from FreeList
    parser.maxHeaderPairs = 2000;
  }

  socket.addListener('error', function(e) {
    self.emit('clientError', e);
  });

  socket.ondata = function(d, start, end) {
    var ret = parser.execute(d, start, end - start);
    if (ret instanceof Error) {
      debug('parse error');
      socket.destroy(ret);
    } else if (parser.incoming && parser.incoming.upgrade) {
      // Upgrade or CONNECT
      var bytesParsed = ret;
      var req = parser.incoming;

      socket.ondata = null;
      socket.onend = null;
      socket.removeListener('close', serverSocketCloseListener);
      parser.finish();
      parsers.free(parser);

      // This is start + byteParsed
      var bodyHead = d.slice(start + bytesParsed, end);

      var eventName = req.method === 'CONNECT' ? 'connect' : 'upgrade';
      if (self.listeners(eventName).length) {
        self.emit(eventName, req, req.socket, bodyHead);
      } else {
        // Got upgrade header or CONNECT method, but have no handler.
        socket.destroy();
      }
    }
  };

  socket.onend = function() {
    var ret = parser.finish();

    if (ret instanceof Error) {
      debug('parse error');
      socket.destroy(ret);
      return;
    }

    if (!self.httpAllowHalfOpen) {
      abortIncoming();
      if (socket.writable) socket.end();
    } else if (outgoing.length) {
      outgoing[outgoing.length - 1]._last = true;
    } else if (socket._httpMessage) {
      socket._httpMessage._last = true;
    } else {
      if (socket.writable) socket.end();
    }
  };

  socket.addListener('close', serverSocketCloseListener);

  // The following callback is issued after the headers have been read on a
  // new message. In this callback we setup the response object and pass it
  // to the user.
  parser.onIncoming = function(req, shouldKeepAlive) {
    incoming.push(req);

    var res = new ServerResponse(req);
    debug('server response shouldKeepAlive: ' + shouldKeepAlive);
    res.shouldKeepAlive = shouldKeepAlive;
    DTRACE_HTTP_SERVER_REQUEST(req, socket);

    if (socket._httpMessage) {
      // There are already pending outgoing res, append.
      outgoing.push(res);
    } else {
      res.assignSocket(socket);
    }

    // When we're finished writing the response, check if this is the last
    // respose, if so destroy the socket.
    res.on('finish', function() {
      // Usually the first incoming element should be our request.  it may
      // be that in the case abortIncoming() was called that the incoming
      // array will be empty.
      assert(incoming.length == 0 || incoming[0] === req);

      incoming.shift();

      res.detachSocket(socket);

      if (res._last) {
        socket.destroySoon();
      } else {
        // start sending the next message
        var m = outgoing.shift();
        if (m) {
          m.assignSocket(socket);
        }
      }
    });

    if ('expect' in req.headers &&
        (req.httpVersionMajor == 1 && req.httpVersionMinor == 1) &&
        continueExpression.test(req.headers['expect'])) {
      res._expect_continue = true;
      if (self.listeners('checkContinue').length) {
        self.emit('checkContinue', req, res);
      } else {
        res.writeContinue();
        self.emit('request', req, res);
      }
    } else {
      self.emit('request', req, res);
    }
    return false; // Not a HEAD response. (Not even a response!)
  };
}
exports._connectionListener = connectionListener;

// Legacy Interface

function Client(port, host) {
  if (!(this instanceof Client)) return new Client(port, host);
  host = host || 'localhost';
  port = port || 80;
  this.host = host;
  this.port = port;
  this.agent = new Agent({ host: host, port: port, maxSockets: 1 });
}
util.inherits(Client, EventEmitter);
Client.prototype.request = function(method, path, headers) {
  var self = this;
  var options = {};
  options.host = self.host;
  options.port = self.port;
  if (method[0] === '/') {
    headers = path;
    path = method;
    method = 'GET';
  }
  options.method = method;
  options.path = path;
  options.headers = headers;
  options.agent = self.agent;
  var c = new ClientRequest(options);
  c.on('error', function(e) {
    self.emit('error', e);
  });
  // The old Client interface emitted "end" on socket end.
  // This doesn't map to how we want things to operate in the future
  // but it will get removed when we remove this legacy interface.
  c.on('socket', function(s) {
    s.on('end', function() {
      self.emit('end');
    });
  });
  return c;
};

exports.Client = Client;

// TODO http.Client can be removed in v0.9. Until then leave this message.
module.deprecate('Client', 'It will be removed in the near future. Do not use it.');

exports.createClient = function(port, host) {
  return new Client(port, host);
};
module.deprecate('createClient', 'Use `http.request` instead.');<|MERGE_RESOLUTION|>--- conflicted
+++ resolved
@@ -359,11 +359,8 @@
     case 'pragma':
     case 'link':
     case 'www-authenticate':
-<<<<<<< HEAD
-=======
     case 'sec-websocket-extensions':
     case 'sec-websocket-protocol':
->>>>>>> c1f47401
       if (field in dest) {
         dest[field] += ', ' + value;
       } else {
