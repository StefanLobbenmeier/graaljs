--- conflicted
+++ resolved
@@ -138,12 +138,8 @@
     openssl s_client -connect 127.0.0.1:8000
 
 
-<<<<<<< HEAD
 #### tls.connect(options, [secureConnectListener])
 #### tls.connect(port, [host], [options], [secureConnectListener])
-=======
-## tls.connect(port, [host], [options], [secureConnectListener])
->>>>>>> c1f47401
 
 Creates a new client connection to the given `port` and `host` (old API) or
 `options.port` and `options.host`. (If `host` is omitted, it defaults to
