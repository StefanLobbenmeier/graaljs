/*
 * Copyright (c) 2018, 2018, Oracle and/or its affiliates. All rights reserved.
 * DO NOT ALTER OR REMOVE COPYRIGHT NOTICES OR THIS FILE HEADER.
 *
 * The Universal Permissive License (UPL), Version 1.0
 *
 * Subject to the condition set forth below, permission is hereby granted to any
 * person obtaining a copy of this software, associated documentation and/or
 * data (collectively the "Software"), free of charge and under any and all
 * copyright rights in the Software, and any and all patent rights owned or
 * freely licensable by each licensor hereunder covering either (i) the
 * unmodified Software as contributed to or provided by such licensor, or (ii)
 * the Larger Works (as defined below), to deal in both
 *
 * (a) the Software, and
 *
 * (b) any piece of software and/or hardware listed in the lrgrwrks.txt file if
 * one is included with the Software each a "Larger Work" to which the Software
 * is contributed by such licensors),
 *
 * without restriction, including without limitation the rights to copy, create
 * derivative works of, display, perform, and distribute the Software and make,
 * use, sell, offer for sale, import, export, have made, and have sold the
 * Software and the Larger Work(s), and to sublicense the foregoing rights on
 * either these or other terms.
 *
 * This license is subject to the following condition:
 *
 * The above copyright notice and either this complete permission notice or at a
 * minimum a reference to the UPL must be included in all copies or substantial
 * portions of the Software.
 *
 * THE SOFTWARE IS PROVIDED "AS IS", WITHOUT WARRANTY OF ANY KIND, EXPRESS OR
 * IMPLIED, INCLUDING BUT NOT LIMITED TO THE WARRANTIES OF MERCHANTABILITY,
 * FITNESS FOR A PARTICULAR PURPOSE AND NONINFRINGEMENT. IN NO EVENT SHALL THE
 * AUTHORS OR COPYRIGHT HOLDERS BE LIABLE FOR ANY CLAIM, DAMAGES OR OTHER
 * LIABILITY, WHETHER IN AN ACTION OF CONTRACT, TORT OR OTHERWISE, ARISING FROM,
 * OUT OF OR IN CONNECTION WITH THE SOFTWARE OR THE USE OR OTHER DEALINGS IN THE
 * SOFTWARE.
 */
package com.oracle.truffle.js.builtins;

import java.io.File;
import java.io.IOException;
import java.lang.reflect.InvocationTargetException;
import java.lang.reflect.Method;
import java.nio.file.AccessDeniedException;
import java.nio.file.NoSuchFileException;

import com.oracle.truffle.api.CallTarget;
import com.oracle.truffle.api.CompilerDirectives;
import com.oracle.truffle.api.CompilerDirectives.TruffleBoundary;
import com.oracle.truffle.api.dsl.Cached;
import com.oracle.truffle.api.dsl.ImportStatic;
import com.oracle.truffle.api.dsl.Specialization;
import com.oracle.truffle.api.interop.ArityException;
import com.oracle.truffle.api.interop.ForeignAccess;
import com.oracle.truffle.api.interop.Message;
import com.oracle.truffle.api.interop.TruffleObject;
import com.oracle.truffle.api.interop.UnknownIdentifierException;
import com.oracle.truffle.api.interop.UnsupportedMessageException;
import com.oracle.truffle.api.interop.UnsupportedTypeException;
import com.oracle.truffle.api.interop.java.JavaInterop;
import com.oracle.truffle.api.nodes.Node;
import com.oracle.truffle.api.object.DynamicObject;
import com.oracle.truffle.api.source.Source;
import com.oracle.truffle.js.builtins.PolyglotBuiltinsFactory.PolyglotConstructNodeGen;
import com.oracle.truffle.js.builtins.PolyglotBuiltinsFactory.PolyglotCreateForeignDynamicObjectNodeGen;
import com.oracle.truffle.js.builtins.PolyglotBuiltinsFactory.PolyglotCreateForeignObjectNodeGen;
import com.oracle.truffle.js.builtins.PolyglotBuiltinsFactory.PolyglotEvalFileNodeGen;
import com.oracle.truffle.js.builtins.PolyglotBuiltinsFactory.PolyglotEvalNodeGen;
import com.oracle.truffle.js.builtins.PolyglotBuiltinsFactory.PolyglotExecuteNodeGen;
import com.oracle.truffle.js.builtins.PolyglotBuiltinsFactory.PolyglotExportNodeGen;
import com.oracle.truffle.js.builtins.PolyglotBuiltinsFactory.PolyglotGetSizeNodeGen;
import com.oracle.truffle.js.builtins.PolyglotBuiltinsFactory.PolyglotHasKeysNodeGen;
import com.oracle.truffle.js.builtins.PolyglotBuiltinsFactory.PolyglotHasSizeNodeGen;
import com.oracle.truffle.js.builtins.PolyglotBuiltinsFactory.PolyglotImportNodeGen;
import com.oracle.truffle.js.builtins.PolyglotBuiltinsFactory.PolyglotIsBoxedPrimitiveNodeGen;
import com.oracle.truffle.js.builtins.PolyglotBuiltinsFactory.PolyglotIsExecutableNodeGen;
import com.oracle.truffle.js.builtins.PolyglotBuiltinsFactory.PolyglotIsInstantiableNodeGen;
import com.oracle.truffle.js.builtins.PolyglotBuiltinsFactory.PolyglotIsNullNodeGen;
import com.oracle.truffle.js.builtins.PolyglotBuiltinsFactory.PolyglotKeysNodeGen;
import com.oracle.truffle.js.builtins.PolyglotBuiltinsFactory.PolyglotReadNodeGen;
import com.oracle.truffle.js.builtins.PolyglotBuiltinsFactory.PolyglotRemoveNodeGen;
import com.oracle.truffle.js.builtins.PolyglotBuiltinsFactory.PolyglotToJSValueNodeGen;
import com.oracle.truffle.js.builtins.PolyglotBuiltinsFactory.PolyglotToPolyglotValueNodeGen;
import com.oracle.truffle.js.builtins.PolyglotBuiltinsFactory.PolyglotUnboxValueNodeGen;
import com.oracle.truffle.js.builtins.PolyglotBuiltinsFactory.PolyglotWriteNodeGen;
import com.oracle.truffle.js.nodes.function.JSBuiltin;
import com.oracle.truffle.js.nodes.function.JSBuiltinNode;
import com.oracle.truffle.js.nodes.interop.ExportValueNode;
import com.oracle.truffle.js.nodes.interop.JSForeignToJSTypeNode;
import com.oracle.truffle.js.runtime.Errors;
import com.oracle.truffle.js.runtime.Evaluator;
import com.oracle.truffle.js.runtime.JSContext;
import com.oracle.truffle.js.runtime.JSRealm;
import com.oracle.truffle.js.runtime.JSTruffleOptions;
import com.oracle.truffle.js.runtime.builtins.BuiltinEnum;
import com.oracle.truffle.js.runtime.objects.Null;
import com.oracle.truffle.js.runtime.objects.Undefined;
import com.oracle.truffle.js.runtime.truffleinterop.JSInteropUtil;

public final class PolyglotBuiltins extends JSBuiltinsContainer.SwitchEnum<PolyglotBuiltins.Polyglot> {
    protected PolyglotBuiltins() {
        super(JSRealm.POLYGLOT_CLASS_NAME, Polyglot.class);
    }

    public enum Polyglot implements BuiltinEnum<Polyglot> {
        // external
        export(2),
        import_(1),
        eval(2),
        evalFile(2);

        private final int length;

        Polyglot(int length) {
            this.length = length;
        }

        @Override
        public int getLength() {
            return length;
        }
    }

    @Override
    protected Object createNode(JSContext context, JSBuiltin builtin, boolean construct, boolean newTarget, Polyglot builtinEnum) {
        switch (builtinEnum) {
            case export:
                return PolyglotExportNodeGen.create(context, builtin, args().fixedArgs(2).createArgumentNodes(context));
            case import_:
                return PolyglotImportNodeGen.create(context, builtin, args().fixedArgs(1).createArgumentNodes(context));
            case eval:
                return PolyglotEvalNodeGen.create(context, builtin, args().fixedArgs(2).createArgumentNodes(context));
            case evalFile:
                return PolyglotEvalFileNodeGen.create(context, builtin, args().fixedArgs(2).createArgumentNodes(context));
        }
        return null;
    }

    public static final class PolyglotInternalBuiltins extends JSBuiltinsContainer.SwitchEnum<PolyglotInternalBuiltins.PolyglotInternal> {
        protected PolyglotInternalBuiltins() {
            super(JSRealm.POLYGLOT_INTERNAL_CLASS_NAME, PolyglotInternal.class);
        }

        public enum PolyglotInternal implements BuiltinEnum<PolyglotInternal> {
            isExecutable(1),
            isBoxed(1),
            isNull(1),
            hasSize(1),
            read(2),
            write(3),
            unbox(1),
            construct(1),
            execute(1),
            getSize(1),
            remove(2),
            toJSValue(1),
            toPolyglotValue(1),
            keys(1),
            hasKeys(1),
            isInstantiable(1),

            createForeignObject(0) {
                @Override
                public boolean isAOTSupported() {
                    return false;
                }
            },
            createForeignDynamicObject(0) {
                @Override
                public boolean isAOTSupported() {
                    return false;
                }
            };

            private final int length;

            PolyglotInternal(int length) {
                this.length = length;
            }

            @Override
            public int getLength() {
                return length;
            }
        }

        @Override
        protected Object createNode(JSContext context, JSBuiltin builtin, boolean construct, boolean newTarget, PolyglotInternal builtinEnum) {
            switch (builtinEnum) {
                case isExecutable:
                    return PolyglotIsExecutableNodeGen.create(context, builtin, args().fixedArgs(1).createArgumentNodes(context));
                case isBoxed:
                    return PolyglotIsBoxedPrimitiveNodeGen.create(context, builtin, args().fixedArgs(1).createArgumentNodes(context));
                case isNull:
                    return PolyglotIsNullNodeGen.create(context, builtin, args().fixedArgs(1).createArgumentNodes(context));
                case isInstantiable:
                    return PolyglotIsInstantiableNodeGen.create(context, builtin, args().fixedArgs(1).createArgumentNodes(context));
                case hasSize:
                    return PolyglotHasSizeNodeGen.create(context, builtin, args().fixedArgs(1).createArgumentNodes(context));
                case read:
                    return PolyglotReadNodeGen.create(context, builtin, args().fixedArgs(2).createArgumentNodes(context));
                case write:
                    return PolyglotWriteNodeGen.create(context, builtin, args().fixedArgs(3).createArgumentNodes(context));
                case remove:
                    return PolyglotRemoveNodeGen.create(context, builtin, args().fixedArgs(2).createArgumentNodes(context));
                case unbox:
                    return PolyglotUnboxValueNodeGen.create(context, builtin, args().fixedArgs(1).createArgumentNodes(context));
                case construct:
                    return PolyglotConstructNodeGen.create(context, builtin, args().fixedArgs(1).varArgs().createArgumentNodes(context));
                case execute:
                    return PolyglotExecuteNodeGen.create(context, builtin, args().fixedArgs(1).varArgs().createArgumentNodes(context));
                case getSize:
                    return PolyglotGetSizeNodeGen.create(context, builtin, args().fixedArgs(1).createArgumentNodes(context));
                case keys:
                    return PolyglotKeysNodeGen.create(context, builtin, args().fixedArgs(1).createArgumentNodes(context));
                case toJSValue:
                    return PolyglotToJSValueNodeGen.create(context, builtin, args().fixedArgs(1).createArgumentNodes(context));
                case toPolyglotValue:
                    return PolyglotToPolyglotValueNodeGen.create(context, builtin, args().fixedArgs(1).createArgumentNodes(context));
                case hasKeys:
                    return PolyglotHasKeysNodeGen.create(context, builtin, args().fixedArgs(1).createArgumentNodes(context));
                case createForeignObject:
                    if (!JSTruffleOptions.SubstrateVM) {
                        return PolyglotCreateForeignObjectNodeGen.create(context, builtin, args().fixedArgs(0).createArgumentNodes(context));
                    }
                    break;
                case createForeignDynamicObject:
                    if (!JSTruffleOptions.SubstrateVM) {
                        return PolyglotCreateForeignDynamicObjectNodeGen.create(context, builtin, args().fixedArgs(0).createArgumentNodes(context));
                    }
                    break;
            }
            return null;
        }
    }

    @ImportStatic({JSInteropUtil.class})
    abstract static class PolyglotExportNode extends JSBuiltinNode {
        @Child private ExportValueNode export = ExportValueNode.create();
        @Child private Node writeBinding = Message.WRITE.createNode();

        PolyglotExportNode(JSContext context, JSBuiltin builtin) {
            super(context, builtin);
        }

        @Specialization
        protected Object doString(String identifier, Object value) {
            TruffleObject polyglotBindings = (TruffleObject) getContext().getRealm().getEnv().getPolyglotBindings();
            Object exportedValue = export.executeWithTarget(value, Undefined.instance);
            try {
                ForeignAccess.sendWrite(writeBinding, polyglotBindings, identifier, exportedValue);
            } catch (UnknownIdentifierException | UnsupportedTypeException | UnsupportedMessageException e) {
                throw Errors.createTypeErrorInteropException(polyglotBindings, e, Message.WRITE, this);
            }
            return exportedValue;
        }

        @Specialization(guards = {"!isString(identifier)"})
        protected Object doMaybeUnbox(TruffleObject identifier, Object value,
                        @Cached("createIsBoxed()") Node isBoxedNode,
                        @Cached("createUnbox()") Node unboxNode) {
            if (ForeignAccess.sendIsBoxed(isBoxedNode, identifier)) {
                Object unboxed;
                try {
                    unboxed = ForeignAccess.sendUnbox(unboxNode, identifier);
                } catch (UnsupportedMessageException e) {
                    throw Errors.createTypeErrorInteropException(identifier, e, Message.UNBOX, this);
                }
                if (unboxed instanceof String) {
                    return doString((String) unboxed, value);
                }
            }
            return doInvalid(identifier, value);
        }

        @Specialization(guards = "!isString(identifier)")
        @TruffleBoundary
        protected Object doInvalid(Object identifier, @SuppressWarnings("unused") Object value) {
            throw Errors.createTypeErrorInvalidIdentifier(identifier);
        }
    }

    @ImportStatic({JSInteropUtil.class})
    abstract static class PolyglotImportNode extends JSBuiltinNode {
        @Child private Node readBinding = Message.READ.createNode();

        PolyglotImportNode(JSContext context, JSBuiltin builtin) {
            super(context, builtin);
        }

        @Specialization
        protected Object doString(String identifier) {
            TruffleObject polyglotBindings = (TruffleObject) getContext().getRealm().getEnv().getPolyglotBindings();
            Object value;
            try {
                value = ForeignAccess.sendRead(readBinding, polyglotBindings, identifier);
            } catch (UnknownIdentifierException e) {
                value = Null.instance;
            } catch (UnsupportedMessageException e) {
                throw Errors.createTypeErrorInteropException(polyglotBindings, e, Message.READ, this);
            }
            return value;
        }

        @Specialization(guards = {"!isString(identifier)"})
        protected Object doMaybeUnbox(TruffleObject identifier,
                        @Cached("createIsBoxed()") Node isBoxedNode,
                        @Cached("createUnbox()") Node unboxNode) {
            if (ForeignAccess.sendIsBoxed(isBoxedNode, identifier)) {
                Object unboxed;
                try {
                    unboxed = ForeignAccess.sendUnbox(unboxNode, identifier);
                } catch (UnsupportedMessageException e) {
                    throw Errors.createTypeErrorInteropException(identifier, e, Message.UNBOX, this);
                }
                if (unboxed instanceof String) {
                    return doString((String) unboxed);
                }
            }
            return doInvalid(identifier);
        }

        @Specialization(guards = {"!isString(identifier)", "!isTruffleObject(identifier)"})
        @TruffleBoundary
        protected Object doInvalid(Object identifier) {
            throw Errors.createTypeErrorInvalidIdentifier(identifier);
        }
    }

    @ImportStatic({JSInteropUtil.class})
    abstract static class PolyglotIsExecutableNode extends JSBuiltinNode {

        PolyglotIsExecutableNode(JSContext context, JSBuiltin builtin) {
            super(context, builtin);
        }

        @Specialization
        protected boolean truffleObject(TruffleObject obj,
                        @Cached("createIsExecutable()") Node isExecutable) {
            return ForeignAccess.sendIsExecutable(isExecutable, obj);
        }

        @Specialization(guards = "isJavaPrimitive(obj)")
        protected boolean primitive(@SuppressWarnings("unused") Object obj) {
            return false;
        }

        @SuppressWarnings("unused")
        @Specialization(guards = {"!isTruffleObject(obj)", "!isJavaPrimitive(obj)"})
        protected boolean unsupported(Object obj) {
            return false;
        }
    }

    @ImportStatic({JSInteropUtil.class})
    abstract static class PolyglotIsBoxedPrimitiveNode extends JSBuiltinNode {

        PolyglotIsBoxedPrimitiveNode(JSContext context, JSBuiltin builtin) {
            super(context, builtin);
        }

        @Specialization
        protected boolean truffleObject(TruffleObject obj,
                        @Cached("createIsBoxed()") Node isBoxed) {
            return ForeignAccess.sendIsBoxed(isBoxed, obj);
        }

        @Specialization(guards = "isJavaPrimitive(obj)")
        protected boolean primitive(@SuppressWarnings("unused") Object obj) {
            return false;
        }

        @SuppressWarnings("unused")
        @Specialization(guards = {"!isTruffleObject(obj)", "!isJavaPrimitive(obj)"})
        protected boolean unsupported(Object obj) {
            return false;
        }
    }

    @ImportStatic({JSInteropUtil.class})
    abstract static class PolyglotIsNullNode extends JSBuiltinNode {

        PolyglotIsNullNode(JSContext context, JSBuiltin builtin) {
            super(context, builtin);
        }

        @Specialization
        protected boolean truffleObject(TruffleObject obj,
                        @Cached("createIsNull()") Node isNull) {
            return ForeignAccess.sendIsNull(isNull, obj);
        }

        @Specialization(guards = "isJavaPrimitive(obj)")
        protected boolean primitive(@SuppressWarnings("unused") Object obj) {
            return false;
        }

        @SuppressWarnings("unused")
        @Specialization(guards = {"!isTruffleObject(obj)", "!isJavaPrimitive(obj)"})
        protected boolean unsupported(Object obj) {
            return false;
        }
    }

    @ImportStatic({JSInteropUtil.class})
    abstract static class PolyglotHasSizeNode extends JSBuiltinNode {

        PolyglotHasSizeNode(JSContext context, JSBuiltin builtin) {
            super(context, builtin);
        }

        @Specialization
        protected boolean truffleObject(TruffleObject obj,
                        @Cached("createHasSize()") Node hasSize) {
            return ForeignAccess.sendHasSize(hasSize, obj);
        }

        @Specialization(guards = "isJavaPrimitive(obj)")
        protected boolean primitive(@SuppressWarnings("unused") Object obj) {
            return false;
        }

        @SuppressWarnings("unused")
        @Specialization(guards = {"!isTruffleObject(obj)", "!isJavaPrimitive(obj)"})
        protected boolean unsupported(Object obj) {
            return false;
        }
    }

    @ImportStatic({JSInteropUtil.class})
    abstract static class PolyglotReadNode extends JSBuiltinNode {

        PolyglotReadNode(JSContext context, JSBuiltin builtin) {
            super(context, builtin);
        }

        @Specialization
        protected Object read(TruffleObject obj, Object name,
                        @Cached("createRead()") Node read,
                        @Cached("create()") JSForeignToJSTypeNode foreignConvert) {
            try {
                return foreignConvert.executeWithTarget(ForeignAccess.sendRead(read, obj, name));
            } catch (UnknownIdentifierException e) {
                return Null.instance;
            } catch (UnsupportedMessageException e) {
                throw Errors.createTypeErrorInteropException(obj, e, Message.READ, this);
            }
        }

        @SuppressWarnings("unused")
        @Specialization(guards = "!isTruffleObject(obj)")
        protected boolean unsupported(Object obj, Object name) {
            throw Errors.createTypeErrorNotATruffleObject(Message.READ);
        }
    }

    @ImportStatic({JSInteropUtil.class})
    abstract static class PolyglotWriteNode extends JSBuiltinNode {

        PolyglotWriteNode(JSContext context, JSBuiltin builtin) {
            super(context, builtin);
        }

        @Specialization
        protected Object write(TruffleObject obj, Object name, Object value,
                        @Cached("createWrite()") Node write,
                        @Cached("create()") ExportValueNode exportValue) {
            try {
                Object identifier = exportValue.executeWithTarget(name, Undefined.instance);
                Object convertedValue = exportValue.executeWithTarget(value, Undefined.instance);
                return ForeignAccess.sendWrite(write, obj, identifier, convertedValue);
            } catch (UnknownIdentifierException | UnsupportedTypeException | UnsupportedMessageException e) {
                throw Errors.createTypeErrorInteropException(obj, e, Message.WRITE, this);
            }
        }

        @SuppressWarnings("unused")
        @Specialization(guards = "!isTruffleObject(obj)")
        protected boolean unsupported(Object obj, Object name, Object value) {
            throw Errors.createTypeErrorNotATruffleObject(Message.WRITE);
        }
    }

    @ImportStatic({JSInteropUtil.class})
    abstract static class PolyglotRemoveNode extends JSBuiltinNode {

        PolyglotRemoveNode(JSContext context, JSBuiltin builtin) {
            super(context, builtin);
        }

        @Specialization
        protected Object remove(TruffleObject obj, Object key,
                        @Cached("createRemove()") Node remove,
                        @Cached("create()") ExportValueNode exportValue) {
            try {
                Object exportedKey = exportValue.executeWithTarget(key, Undefined.instance);
                return ForeignAccess.sendRemove(remove, obj, exportedKey);
            } catch (UnknownIdentifierException e) {
                return Null.instance;
            } catch (UnsupportedMessageException e) {
                throw Errors.createTypeErrorInteropException(obj, e, Message.REMOVE, this);
            }
        }

        @SuppressWarnings("unused")
        @Specialization(guards = "!isTruffleObject(obj)")
        protected boolean unsupported(Object obj, Object key) {
            throw Errors.createTypeErrorNotATruffleObject(Message.REMOVE);
        }
    }

    @ImportStatic({JSInteropUtil.class})
    abstract static class PolyglotUnboxValueNode extends JSBuiltinNode {

        PolyglotUnboxValueNode(JSContext context, JSBuiltin builtin) {
            super(context, builtin);
        }

        @Specialization
        protected Object truffleObject(TruffleObject obj,
                        @Cached("createUnbox()") Node unbox,
                        @Cached("create()") JSForeignToJSTypeNode foreignConvertNode) {
            try {
                return foreignConvertNode.executeWithTarget(ForeignAccess.sendUnbox(unbox, obj));
            } catch (UnsupportedMessageException e) {
                return Null.instance;
            }
        }

        @Specialization(guards = "isJavaPrimitive(obj)")
        protected Object primitive(Object obj) {
            // identity function
            return obj;
        }

        @SuppressWarnings("unused")
        @Specialization(guards = {"!isTruffleObject(obj)", "!isJavaPrimitive(obj)"})
        protected boolean unsupported(Object obj) {
            throw Errors.createTypeErrorNotATruffleObject(Message.UNBOX);
        }
    }

    @ImportStatic({JSInteropUtil.class})
    abstract static class PolyglotExecuteNode extends JSBuiltinNode {

        PolyglotExecuteNode(JSContext context, JSBuiltin builtin) {
            super(context, builtin);
        }

        @Specialization
        protected Object execute(TruffleObject obj, Object[] arguments,
                        @Cached("createCall()") Node execute,
                        @Cached("create()") ExportValueNode exportValue) {
            try {
                TruffleObject target = (TruffleObject) exportValue.executeWithTarget(obj, Undefined.instance);
                Object[] convertedArgs = new Object[arguments.length];
                for (int i = 0; i < arguments.length; i++) {
                    convertedArgs[i] = exportValue.executeWithTarget(arguments[i], Undefined.instance);
                }
                return ForeignAccess.sendExecute(execute, target, convertedArgs);
            } catch (UnsupportedTypeException | ArityException | UnsupportedMessageException e) {
                throw Errors.createTypeErrorInteropException(obj, e, JSInteropUtil.EXECUTE, this);
            }
        }

        @SuppressWarnings("unused")
        @Specialization(guards = "!isTruffleObject(obj)")
        protected boolean unsupported(Object obj, Object[] arguments) {
            throw Errors.createTypeErrorNotATruffleObject(JSInteropUtil.EXECUTE);
        }
    }

    @ImportStatic({JSInteropUtil.class})
    abstract static class PolyglotConstructNode extends JSBuiltinNode {

        PolyglotConstructNode(JSContext context, JSBuiltin builtin) {
            super(context, builtin);
        }

        @Specialization
        protected Object doNew(TruffleObject obj, Object[] arguments,
                        @Cached("createNew()") Node newNode,
                        @Cached("create()") ExportValueNode exportValue) {
            try {
                TruffleObject target = (TruffleObject) exportValue.executeWithTarget(obj, Undefined.instance);
                Object[] convertedArgs = new Object[arguments.length];
                for (int i = 0; i < arguments.length; i++) {
                    convertedArgs[i] = exportValue.executeWithTarget(arguments[i], Undefined.instance);
                }
                return ForeignAccess.sendNew(newNode, target, convertedArgs);
            } catch (UnsupportedTypeException | ArityException | UnsupportedMessageException e) {
                throw Errors.createTypeErrorInteropException(obj, e, JSInteropUtil.NEW, this);
            }
        }

        @SuppressWarnings("unused")
        @Specialization(guards = "!isTruffleObject(obj)")
        protected boolean unsupported(Object obj, Object[] arguments) {
            throw Errors.createTypeErrorNotATruffleObject(JSInteropUtil.NEW);
        }
    }

    @ImportStatic({JSInteropUtil.class})
    abstract static class PolyglotGetSizeNode extends JSBuiltinNode {

        PolyglotGetSizeNode(JSContext context, JSBuiltin builtin) {
            super(context, builtin);
        }

        @Specialization
        protected Object getSize(TruffleObject obj,
                        @Cached("createGetSize()") Node getSize) {
            try {
                return ForeignAccess.sendGetSize(getSize, obj);
            } catch (UnsupportedMessageException e) {
                return Null.instance;
            }
        }

        @SuppressWarnings("unused")
        @Specialization(guards = "!isTruffleObject(obj)")
        protected boolean unsupported(Object obj) {
            throw Errors.createTypeErrorNotATruffleObject(Message.GET_SIZE);
        }
    }

    abstract static class PolyglotEvalNode extends JSBuiltinNode {

        PolyglotEvalNode(JSContext context, JSBuiltin builtin) {
            super(context, builtin);
        }

        @Specialization(guards = {"isString(languageId)", "isString(source)"})
        @TruffleBoundary
        protected Object evalString(Object languageId, Object source) {
            String sourceText = source.toString();
            String languageIdOrMimeType = languageId.toString();
            Source sourceObject = Source.newBuilder(sourceText).name(Evaluator.EVAL_SOURCE_NAME).language(languageIdOrMimeType).mimeType(languageIdOrMimeType).build();

            CallTarget callTarget;

            try {
                callTarget = getContext().getRealm().getEnv().parse(sourceObject);
            } catch (Exception e) {
                throw Errors.createError(e.getMessage());
            }

            return callTarget.call();
        }

        @SuppressWarnings("unused")
        @Specialization(guards = "!isString(languageId) || !isString(source)")
        protected Object eval(Object languageId, Object source) {
            throw Errors.createTypeError("Expected arguments: (String languageId, String sourceCode)");
        }
    }

    abstract static class PolyglotEvalFileNode extends JSBuiltinNode {

        PolyglotEvalFileNode(JSContext context, JSBuiltin builtin) {
            super(context, builtin);
        }

        @Specialization(guards = {"isString(languageId)", "isString(fileName)"})
        @TruffleBoundary
        protected Object evalString(Object languageId, Object fileName) {
            String fileNameStr = fileName.toString();
            Source source;
            String languageIdOrMimeType = languageId.toString();
            try {
                source = Source.newBuilder(new File(fileNameStr)).language(languageIdOrMimeType).mimeType(languageIdOrMimeType).build();
<<<<<<< HEAD
=======
            } catch (AccessDeniedException e) {
                throw Errors.createError("Cannot evaluate file " + fileNameStr + ": permission denied");
            } catch (NoSuchFileException e) {
                throw Errors.createError("Cannot evaluate file " + fileNameStr + ": no such file");
>>>>>>> 4c2eab7f
            } catch (IOException e) {
                throw Errors.createError("Cannot evaluate file: " + e.getMessage());
            }

            CallTarget callTarget;
            try {
                callTarget = getContext().getRealm().getEnv().parse(source);
            } catch (Exception e) {
                throw Errors.createError(e.getMessage());
            }

            return callTarget.call();
        }

        @SuppressWarnings("unused")
        @Specialization(guards = "!isString(languageId) || !isString(fileName)")
        protected Object eval(Object languageId, Object fileName) {
            throw Errors.createTypeError("Expected arguments: (String languageId, String fileName)");
        }
    }

    @ImportStatic({JSInteropUtil.class})
    abstract static class PolyglotHasKeysNode extends JSBuiltinNode {

        PolyglotHasKeysNode(JSContext context, JSBuiltin builtin) {
            super(context, builtin);
        }

        @Specialization
        protected boolean hasKeys(TruffleObject obj,
                        @Cached("createHasKeys()") Node hasKeys) {
            return ForeignAccess.sendHasKeys(hasKeys, obj);
        }

        @Specialization(guards = "!isTruffleObject(obj)")
        protected boolean unsupported(@SuppressWarnings("unused") Object obj) {
            return false;
        }
    }

    @ImportStatic({JSInteropUtil.class})
    abstract static class PolyglotKeysNode extends JSBuiltinNode {

        PolyglotKeysNode(JSContext context, JSBuiltin builtin) {
            super(context, builtin);
        }

        @Specialization
        protected TruffleObject keys(TruffleObject obj,
                        @Cached("createKeys()") Node keysNode) {
            try {
                return ForeignAccess.sendKeys(keysNode, obj);
            } catch (UnsupportedMessageException e) {
                throw Errors.createTypeErrorInteropException(obj, e, Message.KEYS, this);
            }
        }

        @SuppressWarnings("unused")
        @Specialization(guards = "!isTruffleObject(obj)")
        protected boolean unsupported(Object obj) {
            throw Errors.createTypeErrorNotATruffleObject(Message.KEYS);
        }
    }

    @ImportStatic({JSInteropUtil.class})
    abstract static class PolyglotIsInstantiableNode extends JSBuiltinNode {

        PolyglotIsInstantiableNode(JSContext context, JSBuiltin builtin) {
            super(context, builtin);
        }

        @Specialization
        protected boolean isInstantiable(TruffleObject obj,
                        @Cached("createIsInstantiable()") Node isInstantiable) {
            return ForeignAccess.sendIsInstantiable(isInstantiable, obj);
        }

        @Specialization(guards = "!isTruffleObject(obj)")
        protected boolean unsupported(@SuppressWarnings("unused") Object obj) {
            return false;
        }
    }

    /**
     * This node exists for debugging purposes. You can call Interop.createForeignObject() from
     * JavaScript code to create a {@link TruffleObject}. It is used to simplify testing interop
     * features in JavaScript code.
     *
     */
    abstract static class PolyglotCreateForeignObjectNode extends JSBuiltinNode {

        private static Class<?> testMapClass;

        PolyglotCreateForeignObjectNode(JSContext context, JSBuiltin builtin) {
            super(context, builtin);
        }

        @Specialization
        @TruffleBoundary
        protected Object createForeignObject() {
            if (!JSTruffleOptions.SubstrateVM) {
                try {
                    if (testMapClass == null) {
                        testMapClass = Class.forName("com.oracle.truffle.js.test.interop.object.ForeignTestMap");
                    }
                    return JavaInterop.asTruffleObject(testMapClass.newInstance());
                } catch (InstantiationException | IllegalAccessException | ClassNotFoundException e) {
                    throw Errors.createTypeError("cannot test with ForeignTestMap: " + e.getMessage());
                }
            } else {
                return Undefined.instance;
            }
        }
    }

    /**
     * This node exists for debugging purposes. You can call Interop.createForeignDynamicObject()
     * from JavaScript code to create a {@link DynamicObject}. It is used to simplify testing
     * interop features in JavaScript code.
     *
     */
    abstract static class PolyglotCreateForeignDynamicObjectNode extends JSBuiltinNode {

        private static Class<?> testMapClass;

        PolyglotCreateForeignDynamicObjectNode(JSContext context, JSBuiltin builtin) {
            super(context, builtin);
        }

        @Specialization
        @TruffleBoundary
        protected Object createForeignDynamicObject() {
            if (!JSTruffleOptions.SubstrateVM) {
                try {
                    if (testMapClass == null) {
                        testMapClass = Class.forName("com.oracle.truffle.js.test.interop.object.ForeignDynamicObject");
                    }
                    Method createNew = testMapClass.getMethod("createNew");
                    Object result = createNew.invoke(null);
                    return result;
                } catch (ClassNotFoundException | NoSuchMethodException | InvocationTargetException | IllegalAccessException e) {
                    throw Errors.createTypeError("cannot test with ForeignDynamicObject: " + e.getMessage());
                }
            } else {
                return Undefined.instance;
            }
        }
    }

    /**
     * Forces the conversion of an (potential) interop value to a JavaScript compliant value. In
     * addition to the conversions forced at the language boundary anyway (e.g., Java primitive
     * types like short or float that are not supported by JavaScript), this operation also converts
     * Nullish interop values to the JavaScript null value, and unboxes boxed TruffleObjects.
     *
     */
    abstract static class PolyglotToJSValueNode extends JSBuiltinNode {
        // this is most likely redundant, we do it to be sure
        @Child private JSForeignToJSTypeNode foreignToJSNode = JSForeignToJSTypeNode.create();
        @Child private Node isNullNode;
        @Child private Node isBoxedNode;
        @Child private Node unboxNode;

        PolyglotToJSValueNode(JSContext context, JSBuiltin builtin) {
            super(context, builtin);
        }

        @Specialization
        protected Object execute(Object value) {
            Object imported = foreignToJSNode.executeWithTarget(value);

            if (imported instanceof TruffleObject) {
                TruffleObject truffleObj = (TruffleObject) imported;
                if (ForeignAccess.sendIsNull(getIsNull(), truffleObj)) {
                    return Null.instance;
                } else if (ForeignAccess.sendIsBoxed(getIsBoxed(), truffleObj)) {
                    try {
                        return foreignToJSNode.executeWithTarget(ForeignAccess.sendUnbox(getUnbox(), truffleObj));
                    } catch (UnsupportedMessageException e) {
                        return Null.instance;
                    }
                }
            }
            return imported;
        }

        private Node getUnbox() {
            if (unboxNode == null) {
                CompilerDirectives.transferToInterpreterAndInvalidate();
                unboxNode = insert(JSInteropUtil.createUnbox());
            }
            return unboxNode;
        }

        private Node getIsNull() {
            if (isNullNode == null) {
                CompilerDirectives.transferToInterpreterAndInvalidate();
                isNullNode = insert(JSInteropUtil.createIsNull());
            }
            return isNullNode;
        }

        public Node getIsBoxed() {
            if (isBoxedNode == null) {
                CompilerDirectives.transferToInterpreterAndInvalidate();
                isBoxedNode = insert(JSInteropUtil.createIsBoxed());
            }
            return isBoxedNode;
        }
    }

    /**
     * Forces the conversion of a JavaScript value to a value compliant with Interop semantics. This
     * is done automatically at the language boundary and should rarely be necessary to be triggered
     * by user code.
     */
    abstract static class PolyglotToPolyglotValueNode extends JSBuiltinNode {
        @Child private ExportValueNode exportValueNode = ExportValueNode.create();

        PolyglotToPolyglotValueNode(JSContext context, JSBuiltin builtin) {
            super(context, builtin);
        }

        @Specialization
        protected Object execute(Object value) {
            return exportValueNode.executeWithTarget(value, Undefined.instance);
        }
    }
}<|MERGE_RESOLUTION|>--- conflicted
+++ resolved
@@ -672,13 +672,10 @@
             String languageIdOrMimeType = languageId.toString();
             try {
                 source = Source.newBuilder(new File(fileNameStr)).language(languageIdOrMimeType).mimeType(languageIdOrMimeType).build();
-<<<<<<< HEAD
-=======
             } catch (AccessDeniedException e) {
                 throw Errors.createError("Cannot evaluate file " + fileNameStr + ": permission denied");
             } catch (NoSuchFileException e) {
                 throw Errors.createError("Cannot evaluate file " + fileNameStr + ": no such file");
->>>>>>> 4c2eab7f
             } catch (IOException e) {
                 throw Errors.createError("Cannot evaluate file: " + e.getMessage());
             }
