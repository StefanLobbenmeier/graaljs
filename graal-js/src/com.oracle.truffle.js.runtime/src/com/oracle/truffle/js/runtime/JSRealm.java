--- conflicted
+++ resolved
@@ -1433,28 +1433,6 @@
         }
         DynamicObject globalObj = getGlobalObject();
 
-<<<<<<< HEAD
-        String timezone = context.getLocalTimeZoneId().getId();
-        DynamicObject timezoneObj = JSUserObject.create(context);
-        JSObjectUtil.putDataProperty(context, timezoneObj, "ID", timezone, JSAttributes.configurableEnumerableWritable());
-
-        DynamicObject optionsObj = JSUserObject.create(context);
-        JSObjectUtil.putDataProperty(context, optionsObj, "_timezone", timezoneObj, JSAttributes.configurableEnumerableWritable());
-        JSObjectUtil.putDataProperty(context, optionsObj, "_scripting", true, JSAttributes.configurableEnumerableWritable());
-        JSObjectUtil.putDataProperty(context, optionsObj, "_compile_only", false, JSAttributes.configurableEnumerableWritable());
-
-        JSObjectUtil.putOrSetDataProperty(context, globalObj, "$OPTIONS", optionsObj, JSAttributes.configurableNotEnumerableWritable());
-
-        DynamicObject argObj = JSArray.createConstant(context, getEnv().getApplicationArguments());
-        JSObjectUtil.putOrSetDataProperty(context, globalObj, "$ARG", argObj, JSAttributes.configurableNotEnumerableWritable());
-
-        DynamicObject envObj = JSUserObject.create(context);
-        Map<String, String> sysenv = System.getenv();
-        for (Map.Entry<String, String> entry : sysenv.entrySet()) {
-            JSObjectUtil.putDataProperty(context, envObj, entry.getKey(), entry.getValue(), JSAttributes.configurableEnumerableWritable());
-        }
-        JSObjectUtil.putOrSetDataProperty(context, globalObj, "$ENV", envObj, JSAttributes.configurableNotEnumerableWritable());
-=======
         // $OPTIONS
         String timezone = context.getLocalTimeZoneId().getId();
         DynamicObject timezoneObj = JSUserObject.create(context);
@@ -1486,7 +1464,6 @@
         JSObjectUtil.putOrSetDataProperty(context, globalObj, "$EXIT", Undefined.instance, JSAttributes.getDefaultNotEnumerable());
         JSObjectUtil.putOrSetDataProperty(context, globalObj, "$OUT", Undefined.instance, JSAttributes.getDefaultNotEnumerable());
         JSObjectUtil.putOrSetDataProperty(context, globalObj, "$ERR", Undefined.instance, JSAttributes.getDefaultNotEnumerable());
->>>>>>> 5458f923
     }
 
     public void setRealmBuiltinObject(DynamicObject realmBuiltinObject) {
