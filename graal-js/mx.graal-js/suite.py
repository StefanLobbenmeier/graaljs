suite = {
  "mxversion" : "5.180.0",

  "name" : "graal-js",

<<<<<<< HEAD
  "version" : "1.0.0-rc9",
  "release" : True,
=======
  "version" : "1.0.0-rc10",
  "release" : False,
>>>>>>> 20cede50
  "groupId" : "org.graalvm.js",
  "url" : "http://www.graalvm.org/",
  "developer" : {
    "name" : "Truffle and Graal developers",
    "email" : "graalvm-users@oss.oracle.com",
    "organization" : "Graal",
    "organizationUrl" : "http://www.graalvm.org/",
  },
  "scm" : {
    "url" : "https://github.com/graalvm/graaljs",
    "read" : "https://github.com/graalvm/graaljs.git",
    "write" : "git@github.com:graalvm/graaljs.git",
  },

  "imports" : {
    "suites" : [
        {
           "name" : "regex",
           "subdir" : True,
<<<<<<< HEAD
           "version" : "40f690b6230fad1b7f15dd41cab45612b4c5135c",
=======
           "version" : "e4e6c5b7505bdfc8ff3bced174afbbb77b8deec9",
>>>>>>> 20cede50
           "urls" : [
                {"url" : "https://github.com/graalvm/graal.git", "kind" : "git"},
                {"url" : "https://curio.ssw.jku.at/nexus/content/repositories/snapshots", "kind" : "binary"},
            ]
        },
    ],
  },

  "repositories" : {
    "graaljs-binary-snapshots" : {
      "url": "https://curio.ssw.jku.at/nexus/content/repositories/snapshots",
      "licenses" : ["UPL", "MIT"]
    },
  },

  "licenses" : {
    "UPL" : { #bulk of the code
      "name" : "Universal Permissive License, Version 1.0",
      "url" : "http://opensource.org/licenses/UPL",
    },
  },

  "defaultLicense" : "UPL",

  "javac.lint.overrides" : "none",

  "libraries" : {
    "NETBEANS_PROFILER" : {
      "urls" : ["https://lafo.ssw.uni-linz.ac.at/pub/graal-external-deps/truffle/js/org-netbeans-lib-profiler-8.2-201609300101.jar"],
      "sha1" : "4b52bd03014f6d080ef0528865c1ee50621e35c6",
    },

    "ICU4J" : {
      # automatic module
      "sha1" : "7a4d00d5ec5febd252a6182e8b6e87a0a9821f81",
      "maven" : {
        "groupId" : "com.ibm.icu",
        "artifactId" : "icu4j",
        "version" : "62.1",
      },
    },

    "ASM-6.2" : {
      "moduleName" : "org.objectweb.asm",
      "sha1" : "1b6c4ff09ce03f3052429139c2a68e295cae6604",
      "sourceSha1" : "a33643c3e25428a77c737a4f5bf8b4afc28b9767",
      "maven" : {
        "groupId" : "org.ow2.asm",
        "artifactId" : "asm",
        "version" : "6.2",
      },
    },

    "ASM_TREE-6.2" : {
      "moduleName" : "org.objectweb.asm.tree",
      "sha1" : "61570e046111559f38d4e0e580c005f75988c0a6",
      "sourceSha1" : "e9bf68e648c798bc1564e9dcb6f3611a50cd0af8",
      "maven" : {
        "groupId" : "org.ow2.asm",
        "artifactId" : "asm-tree",
        "version" : "6.2",
      },
      "dependencies" : [
        "ASM-6.2",
      ],
    },

    "ASM_ANALYSIS-6.2" : {
      "moduleName" : "org.objectweb.asm.tree.analysis",
      "sha1" : "c7d9a90d221cbb977848d2c777eb3aa7637e89df",
      "sourceSha1" : "a14aec1bf493541fc9cb94b97eb7f8cf9f161b10",
      "maven" : {
        "groupId" : "org.ow2.asm",
        "artifactId" : "asm-analysis",
        "version" : "6.2",
      },
      "dependencies" : [
        "ASM_TREE-6.2",
      ],
    },

    "ASM_COMMONS-6.2" : {
      "moduleName" : "org.objectweb.asm.commons",
      "sha1" : "f0df1c69e34a0463679d7c8db36ddb4312836e76",
      "sourceSha1" : "34e0c61d4d7e9921681e8053a23f4e28fbb998f1",
      "maven" : {
        "groupId" : "org.ow2.asm",
        "artifactId" : "asm-commons",
        "version" : "6.2",
      },
      "dependencies" : [
        "ASM-6.2",
        "ASM_TREE-6.2",
        "ASM_ANALYSIS-6.2",
      ],
    },

    "ASM_UTIL-6.2" : {
      "moduleName" : "org.objectweb.asm.util",
      "sha1" : "a9690730f92cc79eeadc20e400ebb41eccce10b1",
      "sourceSha1" : "99279ff8e20fc248dd013f07232810bdb03ab5a3",
      "maven" : {
        "groupId" : "org.ow2.asm",
        "artifactId" : "asm-util",
        "version" : "6.2",
      },
      "dependencies" : [
        "ASM-6.2",
        "ASM_TREE-6.2",
        "ASM_ANALYSIS-6.2",
      ],
    },

    "TEST262" : {
      "sha1" : "26f270d6220a3058abeac4707b52fd075e06fc3e",
      "urls" : ["https://lafo.ssw.uni-linz.ac.at/pub/graal-external-deps/truffle/js/test262-f1e362d5.tar.bz2"],
    },

    "TESTNASHORN" : {
      "sha1" : "1a31d35e485247e0edf2738a248e1bc2b97f1054",
      "urls" : ["https://lafo.ssw.uni-linz.ac.at/pub/graal-external-deps/truffle/js/testnashorn-e118c818dbf8.tar.bz2"],
    },

    "TESTNASHORN_EXTERNAL" : {
      "sha1" : "3e3edc251d800bc74f28c78f75844c7086cb5216",
      "urls" : ["https://lafo.ssw.uni-linz.ac.at/pub/graal-external-deps/truffle/js/testnashorn-external-0f91116bb4bd.tar.bz2"],
    },

    "NASHORN_INTERNAL_TESTS" : {
      "sha1" : "b5840706cc8ce639fcafeab1bc61da2d8aa37afd",
      "urls" : ["https://lafo.ssw.uni-linz.ac.at/pub/graal-external-deps/truffle/js/nashorn-internal-tests-700f5e3f5ff2.jar"],
    },

    "TESTV8" : {
      "sha1" : "f1b8dedb25627696bcbe65b09cc50726d2a59eb2",
      "urls" : ["https://lafo.ssw.uni-linz.ac.at/pub/graal-external-deps/truffle/js/testv8-20181029.tar.gz"],
    },

    "JACKSON_CORE" : {
      "sha1" : "2ef7b1cc34de149600f5e75bc2d5bf40de894e60",
      "maven" : {
        "groupId" : "com.fasterxml.jackson.core",
        "artifactId" : "jackson-core",
        "version" : "2.8.6",
      },
    },

    "JACKSON_ANNOTATIONS" : {
      "sha1" : "9577018f9ce3636a2e1cb0a0c7fe915e5098ded5",
      "maven" : {
        "groupId" : "com.fasterxml.jackson.core",
        "artifactId" : "jackson-annotations",
        "version" : "2.8.6",
      },
    },

    "JACKSON_DATABIND" : {
      "sha1" : "c43de61f74ecc61322ef8f402837ba65b0aa2bf4",
      "maven" : {
        "groupId" : "com.fasterxml.jackson.core",
        "artifactId" : "jackson-databind",
        "version" : "2.8.6",
      },
    },
  },

  "projects" : {
    "com.oracle.truffle.js.runtime" : {
      "subDir" : "src",
      "sourceDirs" : ["src"],
      "dependencies" : [
        "com.oracle.truffle.js.runtime.doubleconv",
        "regex:TREGEX",
        "com.oracle.truffle.regex.nashorn",
        "ASM-6.2",
        "ASM_COMMONS-6.2",
        "ASM_UTIL-6.2",
        "ICU4J",
      ],
      "exports" : ["com.oracle.truffle.js.runtime.java.adapter"],
      "annotationProcessors" : ["truffle:TRUFFLE_DSL_PROCESSOR"],
      "javaCompliance" : "1.8",
      "checkstyleVersion" : "8.8",
      "workingSets" : "Truffle,JavaScript",
    },

    "com.oracle.truffle.js.nodes" : {
      "subDir" : "src",
      "sourceDirs" : ["src"],
      "dependencies" : [
        "com.oracle.truffle.js.runtime",
        "com.oracle.truffle.js.annotations",
        "com.oracle.truffle.js.codec",
      ],
      "exports" : [],
      "checkstyle" : "com.oracle.truffle.js.runtime",
      "javaCompliance" : "1.8",
      "annotationProcessors" : ["truffle:TRUFFLE_DSL_PROCESSOR", "TRUFFLE_JS_FACTORY_PROCESSOR"],
      "workingSets" : "Truffle,JavaScript",
    },

    "com.oracle.truffle.js.builtins" : {
      "subDir" : "src",
      "sourceDirs" : ["src"],
      "dependencies" : ["com.oracle.truffle.js.nodes"],
      "exports" : [],
      "checkstyle" : "com.oracle.truffle.js.runtime",
      "javaCompliance" : "1.8",
      "annotationProcessors" : ["truffle:TRUFFLE_DSL_PROCESSOR"],
      "workingSets" : "Truffle,JavaScript",
    },

    "com.oracle.truffle.js.parser" : {
      "subDir" : "src",
      "sourceDirs" : ["src"],
      "dependencies" : [
        "com.oracle.truffle.js.builtins",
        "com.oracle.js.parser",
      ],
      "exports" : ["com.oracle.truffle.js.parser to org.graalvm.truffle"],
      "checkstyle" : "com.oracle.truffle.js.runtime",
      "javaCompliance" : "1.8",
      "annotationProcessors" : ["truffle:TRUFFLE_DSL_PROCESSOR"],
      "workingSets" : "Truffle,JavaScript",
    },

    "com.oracle.js.parser" : {
      "subDir" : "src",
      "sourceDirs" : ["src"],
      "dependencies" : [
        "sdk:GRAAL_SDK"
      ],
      "exports" : [],
      "javaCompliance" : "1.8",
      "checkstyleVersion" : "8.8",
      "workingSets" : "Truffle,JavaScript",
    },

    "com.oracle.truffle.js.shell" : {
      "subDir" : "src",
      "sourceDirs" : ["src"],
      "dependencies" : [
        "sdk:LAUNCHER_COMMON",
      ],
      "exports" : [],
      "checkstyle" : "com.oracle.truffle.js.runtime",
      "javaCompliance" : "1.8",
      "workingSets" : "Truffle,JavaScript",
    },

    "com.oracle.truffle.js.annotations" : {
      "subDir" : "src",
      "sourceDirs" : ["src"],
      "dependencies" : [],
      "exports" : [],
      "checkstyle" : "com.oracle.truffle.js.runtime",
      "javaCompliance" : "1.8",
      "workingSets" : "Truffle,JavaScript",
    },

    "com.oracle.truffle.js.codec" : {
      "subDir" : "src",
      "sourceDirs" : ["src"],
      "dependencies" : [],
      "exports" : [],
      "checkstyle" : "com.oracle.truffle.js.runtime",
      "javaCompliance" : "1.8",
      "workingSets" : "Truffle,JavaScript",
    },

    "com.oracle.truffle.js.snapshot" : {
      "subDir" : "src",
      "sourceDirs" : ["src"],
      "dependencies" : [
        "com.oracle.truffle.js.parser",
      ],
      "checkstyle" : "com.oracle.truffle.js.runtime",
      "javaCompliance" : "1.8",
      "workingSets" : "Truffle,JavaScript",
    },

    "com.oracle.truffle.js.factory.processor" : {
      "subDir" : "src",
      "sourceDirs" : ["src"],
      "dependencies" : [
        "com.oracle.truffle.js.annotations",
        "com.oracle.truffle.js.codec",
        "truffle:TRUFFLE_API",
      ],
      "checkstyle" : "com.oracle.truffle.js.runtime",
      "javaCompliance" : "1.8",
      "workingSets" : "Truffle,JavaScript",
    },

    "com.oracle.truffle.js.runtime.doubleconv" : {
      "subDir" : "src",
      "sourceDirs" : ["src"],
      "dependencies" : [],
      "exports" : [],
      "findbugs" : "false",
#     checkstyle and findbugs turned off to keep the source aligned
#     with the original nashorn version as much as possible
      "javaCompliance" : "1.8",
      "workingSets" : "Truffle,JavaScript",
    },

    "com.oracle.truffle.regex.nashorn" : {
      "subDir" : "src",
      "sourceDirs" : ["src"],
      "dependencies" : [
        "regex:TREGEX",
      ],
      "exports" : [],
      "findbugs" : "false",
#     checkstyle and findbugs turned off to keep the source aligned
#     with the original nashorn version as much as possible
      "javaCompliance" : "1.8",
      "workingSets" : "Truffle,Regex",
    },

    "com.oracle.truffle.js.stats" : {
      "subDir" : "src",
      "sourceDirs" : ["src"],
      "dependencies" : [
        "com.oracle.truffle.js.shell",
        "NETBEANS_PROFILER",
        "com.oracle.truffle.js.builtins",
      ],
      "checkstyle" : "com.oracle.truffle.js.runtime",
      "javaCompliance" : "1.8",
      "workingSets" : "Truffle,JavaScript",
    },

    "com.oracle.truffle.js.test.instrumentation" : {
      "subDir" : "src",
      "sourceDirs" : ["src"],
      "dependencies" : [
        "mx:JUNIT",
        "com.oracle.truffle.js.nodes",
        "com.oracle.truffle.js.parser",
      ],
      "annotationProcessors" : ["truffle:TRUFFLE_DSL_PROCESSOR"],
      "checkstyle" : "com.oracle.truffle.js.runtime",
      "javaCompliance" : "1.8",
      "workingSets" : "Truffle,JavaScript",
      "testProject" : True,
    },

    "com.oracle.truffle.js.test.threading" : {
      "subDir" : "src",
      "sourceDirs" : ["src"],
      "dependencies" : [
        "mx:JUNIT",
        "sdk:GRAAL_SDK",
      ],
      "annotationProcessors" : ["truffle:TRUFFLE_DSL_PROCESSOR"],
      "checkstyle" : "com.oracle.truffle.js.runtime",
      "javaCompliance" : "1.8",
      "workingSets" : "Truffle,JavaScript",
      "testProject" : True,
    },

    "com.oracle.truffle.js.scriptengine" : {
      "subDir" : "src",
      "sourceDirs" : ["src"],
      "dependencies" : [
        "sdk:GRAAL_SDK",
      ],
      "exports" : ["com.oracle.truffle.js.scriptengine"],
      "checkstyle" : "com.oracle.truffle.js.runtime",
      "javaCompliance" : "1.8",
      "workingSets" : "Truffle,JavaScript",
    },

    "com.oracle.truffle.js.scriptengine.test" : {
      "subDir" : "src",
      "sourceDirs" : ["src"],
      "dependencies" : [
        "com.oracle.truffle.js.scriptengine",
        "sdk:GRAAL_SDK",
        "mx:JUNIT",
        "GRAALJS",
      ],
      "checkstyle" : "com.oracle.truffle.js.runtime",
      "javaCompliance" : "1.8",
      "workingSets" : "Truffle,JavaScript",
      "testProject" : True,
    },

    "com.oracle.truffle.js.test.external" : {
      "subDir" : "src",
      "sourceDirs" : ["src"],
      "dependencies" : [
        "graal-js:GRAALJS",
        "mx:JUNIT",
        "JACKSON_CORE",
        "JACKSON_ANNOTATIONS",
        "JACKSON_DATABIND",
        "NASHORN_INTERNAL_TESTS",
      ],
      "checkstyle" : "com.oracle.truffle.js.runtime",
      "javaCompliance" : "1.8",
      "workingSets" : "Truffle,JavaScript,Test",
      "testProject" : True,
    },

    "icu4j-data": {
        "native": True,
        "class": "Icu4jDataProject",
        "outputDir": "lib/icu4j",
        "prefix": "icu4j"
    },

    "com.oracle.truffle.js.test.sdk" : {
      "subDir" : "src",
      "sourceDirs" : ["src"],
      "dependencies" : [
        "mx:JUNIT",
        "sdk:POLYGLOT_TCK"
      ],
      "checkstyle" : "com.oracle.truffle.js.runtime",
      "javaCompliance" : "1.8",
      "workingSets" : "Truffle,JavaScript,Test",
      "testProject" : True,
    },

  },

  "distributions" : {
    "GRAALJS" : {
      "moduleName" : "org.graalvm.js",
      "subDir" : "src",
      "dependencies" : ["com.oracle.truffle.js.parser"],
      "distDependencies" : [
        "regex:TREGEX",
        "truffle:TRUFFLE_API",
        "sdk:GRAAL_SDK",
      ],
      "exclude": [
        "ASM-6.2",
        "ASM_TREE-6.2",
        "ASM_ANALYSIS-6.2",
        "ASM_COMMONS-6.2",
        "ASM_UTIL-6.2",
        "ICU4J",
      ],
      "description" : "Graal JavaScript engine",
      "maven" : {
        "artifactId" : "js",
      },
      "license": [
        "UPL",  # Main code
        "MIT",  # JONI regexp engine
      ],
      "allowsJavadocWarnings": True,
    },

    "GRAALJS_LAUNCHER" : {
      "moduleName" : "org.graalvm.js.launcher",
      "subDir" : "src",
      "dependencies" : ["com.oracle.truffle.js.shell"],
      "mainClass" : "com.oracle.truffle.js.shell.JSLauncher",
      "distDependencies" : ["sdk:LAUNCHER_COMMON"],
      "description" : "Graal JavaScript Launcher",
      "maven" : {
        "artifactId" : "js-launcher",
      },
      "allowsJavadocWarnings": True,
    },

    "GRAALJS_SCRIPTENGINE" : {
      "moduleName" : "org.graalvm.js.scriptengine",
      "subDir" : "src",
      "dependencies" : ["com.oracle.truffle.js.scriptengine"],
      "distDependencies" : [
        "sdk:GRAAL_SDK"
      ],
      "description" : "Graal JavaScript ScriptEngine",
      "maven" : {
        "artifactId" : "js-scriptengine",
      },
      "allowsJavadocWarnings": True,
    },

    "TRUFFLE_JS_FACTORY_PROCESSOR" : {
      "subDir" : "src",
      "dependencies" : ["com.oracle.truffle.js.factory.processor"],
      "distDependencies" : [
        "truffle:TRUFFLE_API",
        "sdk:GRAAL_SDK"
      ],
      "maven" : False,
      "overlaps" : ["GRAALJS"],
    },

    "TRUFFLE_JS_SNAPSHOT_TOOL" : {
      "subDir" : "src",
      "dependencies" : ["com.oracle.truffle.js.snapshot"],
      "mainClass" : "com.oracle.truffle.js.snapshot.SnapshotTool",
      "distDependencies" : [
        "GRAALJS",
      ],
      "maven" : False,
    },

    "TRUFFLE_STATS" : {
      "subDir" : "src",
      "mainClass" : "com.oracle.truffle.js.stats.heap.HeapDumpAnalyzer",
      "dependencies" : ["com.oracle.truffle.js.stats"],
      "distDependencies" : [
        "GRAALJS",
        "NETBEANS_PROFILER",
        "GRAALJS_LAUNCHER"
      ],
      "maven" : False,
    },

    "GRAALJS_SCRIPTENGINE_TESTS" : {
      "subDir" : "src",
      "dependencies" : ["com.oracle.truffle.js.scriptengine.test"],
      "distDependencies" : [
        "mx:JUNIT",
        "sdk:GRAAL_SDK",
        "GRAALJS",
        "GRAALJS_SCRIPTENGINE",
      ],
      "maven" : False,
    },

    "TRUFFLE_JS_TESTS" : {
      "dependencies" : ["com.oracle.truffle.js.test.external", "com.oracle.truffle.js.test.instrumentation"],
      "exclude" : [
        "mx:HAMCREST",
        "mx:JUNIT",
        "JACKSON_CORE",
        "JACKSON_ANNOTATIONS",
        "JACKSON_DATABIND",
        "NASHORN_INTERNAL_TESTS",
      ],
      "distDependencies" : ["GRAALJS"],
      "maven" : False,
    },

    "ICU4J-DIST" : {
      "native" : True,
      "relpath" : True,
      "platformDependent" : False,
      "dependencies" : [
        "icu4j-data",
      ],
      "description" : "ICU4J localization library and data files",
    },

    "SDK_JS_TESTS" : {
      "subDir" : "src",
      "javaCompliance" : "1.8",
      "dependencies" : ["com.oracle.truffle.js.test.sdk"],
      "exclude" : [
        "mx:JUNIT",
      ],
      "distDependencies" : [
        "sdk:POLYGLOT_TCK"
      ],
      "maven" : False
    },

    "GRAALJS_GRAALVM_SUPPORT" : {
      "native" : True,
      "description" : "Graal.js support distribution for the GraalVM",
      "layout" : {
        "native-image.properties": "file:mx.graal-js/native-image.properties",
        "./": "file:README.md",
      },
    },
  }
}<|MERGE_RESOLUTION|>--- conflicted
+++ resolved
@@ -3,13 +3,8 @@
 
   "name" : "graal-js",
 
-<<<<<<< HEAD
-  "version" : "1.0.0-rc9",
-  "release" : True,
-=======
   "version" : "1.0.0-rc10",
   "release" : False,
->>>>>>> 20cede50
   "groupId" : "org.graalvm.js",
   "url" : "http://www.graalvm.org/",
   "developer" : {
@@ -29,11 +24,7 @@
         {
            "name" : "regex",
            "subdir" : True,
-<<<<<<< HEAD
-           "version" : "40f690b6230fad1b7f15dd41cab45612b4c5135c",
-=======
-           "version" : "e4e6c5b7505bdfc8ff3bced174afbbb77b8deec9",
->>>>>>> 20cede50
+           "version" : "89c602e4a75b404a8fc08a2db0299dee9281689c",
            "urls" : [
                 {"url" : "https://github.com/graalvm/graal.git", "kind" : "git"},
                 {"url" : "https://curio.ssw.jku.at/nexus/content/repositories/snapshots", "kind" : "binary"},
