suite = {
  "mxversion" : "5.210.4",

  "name" : "graal-js",

<<<<<<< HEAD
  "version" : "1.0.0-rc14",
  "release" : True,
=======
  "version" : "1.0.0-rc15",
  "release" : False,
>>>>>>> 805ba16f
  "groupId" : "org.graalvm.js",
  "url" : "http://www.graalvm.org/",
  "developer" : {
    "name" : "Truffle and Graal developers",
    "email" : "graalvm-users@oss.oracle.com",
    "organization" : "Graal",
    "organizationUrl" : "http://www.graalvm.org/",
  },
  "scm" : {
    "url" : "https://github.com/graalvm/graaljs",
    "read" : "https://github.com/graalvm/graaljs.git",
    "write" : "git@github.com:graalvm/graaljs.git",
  },

  "imports" : {
    "suites" : [
        {
           "name" : "regex",
           "subdir" : True,
           "version" : "8312de35e6d63e8be21634a3ffc177bdbc3092e2",
           "urls" : [
                {"url" : "https://github.com/graalvm/graal.git", "kind" : "git"},
                {"url" : "https://curio.ssw.jku.at/nexus/content/repositories/snapshots", "kind" : "binary"},
            ]
        },
    ],
  },

  "repositories" : {
    "graaljs-binary-snapshots" : {
      "url": "https://curio.ssw.jku.at/nexus/content/repositories/snapshots",
      "licenses" : ["UPL", "MIT"]
    },
  },

  "licenses" : {
    "UPL" : { #bulk of the code
      "name" : "Universal Permissive License, Version 1.0",
      "url" : "http://opensource.org/licenses/UPL",
    },
  },

  "defaultLicense" : "UPL",

  "javac.lint.overrides" : "none",

  "libraries" : {
    "NETBEANS_PROFILER" : {
      "urls" : ["https://lafo.ssw.uni-linz.ac.at/pub/graal-external-deps/truffle/js/org-netbeans-lib-profiler-8.2-201609300101.jar"],
      "sha1" : "4b52bd03014f6d080ef0528865c1ee50621e35c6",
    },

    "ICU4J" : {
      # automatic module
      "sha1" : "7a4d00d5ec5febd252a6182e8b6e87a0a9821f81",
      "maven" : {
        "groupId" : "com.ibm.icu",
        "artifactId" : "icu4j",
        "version" : "62.1",
      },
    },

    "ASM-6.2.1" : {
      "moduleName" : "org.objectweb.asm",
      "sha1" : "c01b6798f81b0fc2c5faa70cbe468c275d4b50c7",
      "sourceSha1" : "cee28077ac7a63d3de0b205ec314d83944ff6267",
      "maven" : {
        "groupId" : "org.ow2.asm",
        "artifactId" : "asm",
        "version" : "6.2.1",
      },
    },

    "ASM_TREE-6.2.1" : {
      "moduleName" : "org.objectweb.asm.tree",
      "sha1" : "332b022092ecec53cdb6272dc436884b2d940615",
      "sourceSha1" : "072bd64989090e4ed58e4657e3d4481d96f643af",
      "maven" : {
        "groupId" : "org.ow2.asm",
        "artifactId" : "asm-tree",
        "version" : "6.2.1",
      },
      "dependencies" : [
        "ASM-6.2.1",
      ],
    },

    "ASM_ANALYSIS-6.2.1" : {
      "moduleName" : "org.objectweb.asm.tree.analysis",
      "sha1" : "e8b876c5ccf226cae2f44ed2c436ad3407d0ec1d",
      "sourceSha1" : "b0b249bd185677648692e7c57b488b6d7c2a6653",
      "maven" : {
        "groupId" : "org.ow2.asm",
        "artifactId" : "asm-analysis",
        "version" : "6.2.1",
      },
      "dependencies" : [
        "ASM_TREE-6.2.1",
      ],
    },

    "ASM_COMMONS-6.2.1" : {
      "moduleName" : "org.objectweb.asm.commons",
      "sha1" : "eaf31376d741a3e2017248a4c759209fe25c77d3",
      "sourceSha1" : "667fa0f9d370e7848b0e3d173942855a91fd1daf",
      "maven" : {
        "groupId" : "org.ow2.asm",
        "artifactId" : "asm-commons",
        "version" : "6.2.1",
      },
      "dependencies" : [
        "ASM-6.2.1",
        "ASM_TREE-6.2.1",
        "ASM_ANALYSIS-6.2.1",
      ],
    },

    "ASM_UTIL-6.2.1" : {
      "moduleName" : "org.objectweb.asm.util",
      "sha1" : "400d664d7c92a659d988c00cb65150d1b30cf339",
      "sourceSha1" : "c9f7246bf93bb0dc7fe9e7c9eca531a8fb98d252",
      "maven" : {
        "groupId" : "org.ow2.asm",
        "artifactId" : "asm-util",
        "version" : "6.2.1",
      },
      "dependencies" : [
        "ASM-6.2.1",
        "ASM_TREE-6.2.1",
        "ASM_ANALYSIS-6.2.1",
      ],
    },

    "TEST262" : {
      "sha1" : "607efaa4ea80083bf434e803b87a8e4693d185e0",
      "urls" : ["https://lafo.ssw.uni-linz.ac.at/pub/graal-external-deps/truffle/js/test262-af984c01.tar.bz2"],
    },

    "TESTNASHORN" : {
      "sha1" : "1a31d35e485247e0edf2738a248e1bc2b97f1054",
      "urls" : ["https://lafo.ssw.uni-linz.ac.at/pub/graal-external-deps/truffle/js/testnashorn-e118c818dbf8.tar.bz2"],
    },

    "TESTNASHORN_EXTERNAL" : {
      "sha1" : "3e3edc251d800bc74f28c78f75844c7086cb5216",
      "urls" : ["https://lafo.ssw.uni-linz.ac.at/pub/graal-external-deps/truffle/js/testnashorn-external-0f91116bb4bd.tar.bz2"],
    },

    "NASHORN_INTERNAL_TESTS" : {
      "sha1" : "b5840706cc8ce639fcafeab1bc61da2d8aa37afd",
      "urls" : ["https://lafo.ssw.uni-linz.ac.at/pub/graal-external-deps/truffle/js/nashorn-internal-tests-700f5e3f5ff2.jar"],
    },

    "TESTV8" : {
      "sha1" : "36d09db47c8e3183c2399826cfbf93093be1c8a5",
      "urls" : ["https://lafo.ssw.uni-linz.ac.at/pub/graal-external-deps/truffle/js/testv8-20190115.tar.gz"],
    },

    "JACKSON_CORE" : {
      "sha1" : "2ef7b1cc34de149600f5e75bc2d5bf40de894e60",
      "maven" : {
        "groupId" : "com.fasterxml.jackson.core",
        "artifactId" : "jackson-core",
        "version" : "2.8.6",
      },
    },

    "JACKSON_ANNOTATIONS" : {
      "sha1" : "9577018f9ce3636a2e1cb0a0c7fe915e5098ded5",
      "maven" : {
        "groupId" : "com.fasterxml.jackson.core",
        "artifactId" : "jackson-annotations",
        "version" : "2.8.6",
      },
    },

    "JACKSON_DATABIND" : {
      "sha1" : "c43de61f74ecc61322ef8f402837ba65b0aa2bf4",
      "maven" : {
        "groupId" : "com.fasterxml.jackson.core",
        "artifactId" : "jackson-databind",
        "version" : "2.8.6",
      },
    },
  },

  "projects" : {
    "com.oracle.truffle.js" : {
      "subDir" : "src",
      "sourceDirs" : ["src"],
      "dependencies" : [
        "com.oracle.truffle.js.annotations",
        "com.oracle.truffle.js.codec",
        "com.oracle.truffle.js.runtime.doubleconv",
        "regex:TREGEX",
        "com.oracle.truffle.regex.nashorn",
        "ASM-6.2.1",
        "ASM_COMMONS-6.2.1",
        "ASM_UTIL-6.2.1",
        "ICU4J",
      ],
      "exports" : ["com.oracle.truffle.js.runtime.java.adapter"],
      "annotationProcessors" : ["truffle:TRUFFLE_DSL_PROCESSOR", "TRUFFLE_JS_FACTORY_PROCESSOR"],
      "jacoco" : "include",
      "javaCompliance" : "1.8",
      "checkstyleVersion" : "8.8",
      "workingSets" : "Truffle,JavaScript",
    },

    "com.oracle.truffle.js.builtins" : {
      "subDir" : "src",
      "sourceDirs" : ["src"],
      "dependencies" : ["com.oracle.truffle.js"],
      "exports" : [],
      "jacoco" : "include",
      "checkstyle" : "com.oracle.truffle.js",
      "javaCompliance" : "1.8",
      "annotationProcessors" : ["truffle:TRUFFLE_DSL_PROCESSOR"],
      "workingSets" : "Truffle,JavaScript",
    },

    "com.oracle.truffle.js.parser" : {
      "subDir" : "src",
      "sourceDirs" : ["src"],
      "dependencies" : [
        "com.oracle.truffle.js.builtins",
        "com.oracle.js.parser",
      ],
      "exports" : ["com.oracle.truffle.js.lang to org.graalvm.truffle"],
      "jacoco" : "include",
      "checkstyle" : "com.oracle.truffle.js",
      "javaCompliance" : "1.8",
      "annotationProcessors" : ["truffle:TRUFFLE_DSL_PROCESSOR"],
      "workingSets" : "Truffle,JavaScript",
    },

    "com.oracle.js.parser" : {
      "subDir" : "src",
      "sourceDirs" : ["src"],
      "dependencies" : [
        "sdk:GRAAL_SDK"
      ],
      "exports" : [],
      "jacoco" : "include",
      "javaCompliance" : "1.8",
      "checkstyleVersion" : "8.8",
      "workingSets" : "Truffle,JavaScript",
    },

    "com.oracle.truffle.js.shell" : {
      "subDir" : "src",
      "sourceDirs" : ["src"],
      "dependencies" : [
        "sdk:LAUNCHER_COMMON",
      ],
      "exports" : [],
      "jacoco" : "include",
      "checkstyle" : "com.oracle.truffle.js",
      "javaCompliance" : "1.8",
      "workingSets" : "Truffle,JavaScript",
    },

    "com.oracle.truffle.js.annotations" : {
      "subDir" : "src",
      "sourceDirs" : ["src"],
      "dependencies" : [],
      "exports" : [],
      "jacoco" : "include",
      "checkstyle" : "com.oracle.truffle.js",
      "javaCompliance" : "1.8",
      "workingSets" : "Truffle,JavaScript",
    },

    "com.oracle.truffle.js.codec" : {
      "subDir" : "src",
      "sourceDirs" : ["src"],
      "dependencies" : [],
      "exports" : [],
      "jacoco" : "include",
      "checkstyle" : "com.oracle.truffle.js",
      "javaCompliance" : "1.8",
      "workingSets" : "Truffle,JavaScript",
    },

    "com.oracle.truffle.js.snapshot" : {
      "subDir" : "src",
      "sourceDirs" : ["src"],
      "dependencies" : [
        "com.oracle.truffle.js.parser",
      ],
      "jacoco" : "include",
      "checkstyle" : "com.oracle.truffle.js",
      "javaCompliance" : "1.8",
      "workingSets" : "Truffle,JavaScript",
    },

    "com.oracle.truffle.js.factory.processor" : {
      "subDir" : "src",
      "sourceDirs" : ["src"],
      "dependencies" : [
        "com.oracle.truffle.js.annotations",
        "com.oracle.truffle.js.codec",
        "truffle:TRUFFLE_API",
      ],
      "jacoco" : "include",
      "checkstyle" : "com.oracle.truffle.js",
      "javaCompliance" : "1.8",
      "workingSets" : "Truffle,JavaScript",
    },

    "com.oracle.truffle.js.runtime.doubleconv" : {
      "subDir" : "src",
      "sourceDirs" : ["src"],
      "dependencies" : [],
      "exports" : [],
      "jacoco" : "include",
      "findbugs" : "false",
#     checkstyle and findbugs turned off to keep the source aligned
#     with the original nashorn version as much as possible
      "javaCompliance" : "1.8",
      "workingSets" : "Truffle,JavaScript",
    },

    "com.oracle.truffle.regex.nashorn" : {
      "subDir" : "src",
      "sourceDirs" : ["src"],
      "dependencies" : [
        "regex:TREGEX",
      ],
      "exports" : [],
      "jacoco" : "include",
      "findbugs" : "false",
#     checkstyle and findbugs turned off to keep the source aligned
#     with the original nashorn version as much as possible
      "javaCompliance" : "1.8",
      "workingSets" : "Truffle,Regex",
    },

    "com.oracle.truffle.js.stats" : {
      "subDir" : "src",
      "sourceDirs" : ["src"],
      "dependencies" : [
        "com.oracle.truffle.js.shell",
        "NETBEANS_PROFILER",
        "com.oracle.truffle.js.builtins",
      ],
      "jacoco" : "include",
      "checkstyle" : "com.oracle.truffle.js",
      "javaCompliance" : "1.8",
      "workingSets" : "Truffle,JavaScript",
    },

    "com.oracle.truffle.js.test.instrumentation" : {
      "subDir" : "src",
      "sourceDirs" : ["src"],
      "dependencies" : [
        "mx:JUNIT",
        "com.oracle.truffle.js",
        "com.oracle.truffle.js.parser",
      ],
      "annotationProcessors" : ["truffle:TRUFFLE_DSL_PROCESSOR"],
      "checkstyle" : "com.oracle.truffle.js",
      "javaCompliance" : "1.8",
      "workingSets" : "Truffle,JavaScript",
      "testProject" : True,
    },

    "com.oracle.truffle.js.test.threading" : {
      "subDir" : "src",
      "sourceDirs" : ["src"],
      "dependencies" : [
        "mx:JUNIT",
        "sdk:GRAAL_SDK",
      ],
      "annotationProcessors" : ["truffle:TRUFFLE_DSL_PROCESSOR"],
      "checkstyle" : "com.oracle.truffle.js",
      "javaCompliance" : "1.8",
      "workingSets" : "Truffle,JavaScript",
      "testProject" : True,
    },

    "com.oracle.truffle.js.scriptengine" : {
      "subDir" : "src",
      "sourceDirs" : ["src"],
      "dependencies" : [
        "sdk:GRAAL_SDK",
      ],
      "exports" : ["com.oracle.truffle.js.scriptengine"],
      "jacoco" : "include",
      "checkstyle" : "com.oracle.truffle.js",
      "javaCompliance" : "1.8",
      "workingSets" : "Truffle,JavaScript",
    },

    "com.oracle.truffle.js.scriptengine.test" : {
      "subDir" : "src",
      "sourceDirs" : ["src"],
      "dependencies" : [
        "com.oracle.truffle.js.scriptengine",
        "sdk:GRAAL_SDK",
        "mx:JUNIT",
        "GRAALJS",
      ],
      "checkstyle" : "com.oracle.truffle.js",
      "javaCompliance" : "1.8",
      "workingSets" : "Truffle,JavaScript",
      "testProject" : True,
    },

    "com.oracle.truffle.js.test.external" : {
      "subDir" : "src",
      "sourceDirs" : ["src"],
      "dependencies" : [
        "graal-js:GRAALJS",
        "mx:JUNIT",
        "JACKSON_CORE",
        "JACKSON_ANNOTATIONS",
        "JACKSON_DATABIND",
        "NASHORN_INTERNAL_TESTS",
      ],
      "checkstyle" : "com.oracle.truffle.js",
      "javaCompliance" : "1.8",
      "workingSets" : "Truffle,JavaScript,Test",
      "testProject" : True,
    },

    "icu4j-data": {
        "native": True,
        "class": "Icu4jDataProject",
        "outputDir": "lib/icu4j",
        "prefix": "icu4j"
    },

    "com.oracle.truffle.js.test.sdk" : {
      "subDir" : "src",
      "sourceDirs" : ["src"],
      "dependencies" : [
        "mx:JUNIT",
        "sdk:POLYGLOT_TCK"
      ],
      "checkstyle" : "com.oracle.truffle.js",
      "javaCompliance" : "1.8",
      "workingSets" : "Truffle,JavaScript,Test",
      "testProject" : True,
    },

  },

  "distributions" : {
    "GRAALJS" : {
      "moduleName" : "org.graalvm.js",
      "subDir" : "src",
      "dependencies" : ["com.oracle.truffle.js.parser"],
      "distDependencies" : [
        "regex:TREGEX",
        "truffle:TRUFFLE_API",
        "sdk:GRAAL_SDK",
      ],
      "exclude": [
        "ASM-6.2.1",
        "ASM_TREE-6.2.1",
        "ASM_ANALYSIS-6.2.1",
        "ASM_COMMONS-6.2.1",
        "ASM_UTIL-6.2.1",
        "ICU4J",
      ],
      "description" : "Graal JavaScript engine",
      "maven" : {
        "artifactId" : "js",
      },
      "license": [
        "UPL",  # Main code
        "MIT",  # JONI regexp engine
      ],
      "allowsJavadocWarnings": True,
    },

    "GRAALJS_LAUNCHER" : {
      "moduleName" : "org.graalvm.js.launcher",
      "subDir" : "src",
      "dependencies" : ["com.oracle.truffle.js.shell"],
      "mainClass" : "com.oracle.truffle.js.shell.JSLauncher",
      "distDependencies" : ["sdk:LAUNCHER_COMMON"],
      "description" : "Graal JavaScript Launcher",
      "maven" : {
        "artifactId" : "js-launcher",
      },
      "allowsJavadocWarnings": True,
    },

    "GRAALJS_SCRIPTENGINE" : {
      "moduleName" : "org.graalvm.js.scriptengine",
      "subDir" : "src",
      "dependencies" : ["com.oracle.truffle.js.scriptengine"],
      "distDependencies" : [
        "sdk:GRAAL_SDK"
      ],
      "description" : "Graal JavaScript ScriptEngine",
      "maven" : {
        "artifactId" : "js-scriptengine",
      },
      "allowsJavadocWarnings": True,
    },

    "TRUFFLE_JS_FACTORY_PROCESSOR" : {
      "subDir" : "src",
      "dependencies" : ["com.oracle.truffle.js.factory.processor"],
      "distDependencies" : [
        "truffle:TRUFFLE_API",
        "sdk:GRAAL_SDK"
      ],
      "maven" : False,
      "overlaps" : ["GRAALJS"],
    },

    "TRUFFLE_JS_SNAPSHOT_TOOL" : {
      "subDir" : "src",
      "dependencies" : ["com.oracle.truffle.js.snapshot"],
      "mainClass" : "com.oracle.truffle.js.snapshot.SnapshotTool",
      "distDependencies" : [
        "GRAALJS",
      ],
      "maven" : False,
    },

    "TRUFFLE_STATS" : {
      "subDir" : "src",
      "mainClass" : "com.oracle.truffle.js.stats.heap.HeapDumpAnalyzer",
      "dependencies" : ["com.oracle.truffle.js.stats"],
      "distDependencies" : [
        "GRAALJS",
        "NETBEANS_PROFILER",
        "GRAALJS_LAUNCHER"
      ],
      "maven" : False,
    },

    "GRAALJS_SCRIPTENGINE_TESTS" : {
      "subDir" : "src",
      "dependencies" : ["com.oracle.truffle.js.scriptengine.test"],
      "distDependencies" : [
        "mx:JUNIT",
        "sdk:GRAAL_SDK",
        "GRAALJS",
        "GRAALJS_SCRIPTENGINE",
      ],
      "maven" : False,
    },

    "TRUFFLE_JS_TESTS" : {
      "dependencies" : ["com.oracle.truffle.js.test.external", "com.oracle.truffle.js.test.instrumentation", "com.oracle.truffle.js.test.threading"],
      "exclude" : [
        "mx:HAMCREST",
        "mx:JUNIT",
        "JACKSON_CORE",
        "JACKSON_ANNOTATIONS",
        "JACKSON_DATABIND",
        "NASHORN_INTERNAL_TESTS",
      ],
      "distDependencies" : ["GRAALJS"],
      "maven" : False,
    },

    "ICU4J-DIST" : {
      "native" : True,
      "relpath" : True,
      "platformDependent" : False,
      "dependencies" : [
        "icu4j-data",
      ],
      "description" : "ICU4J localization library and data files",
    },

    "SDK_JS_TESTS" : {
      "subDir" : "src",
      "javaCompliance" : "1.8",
      "dependencies" : ["com.oracle.truffle.js.test.sdk"],
      "exclude" : [
        "mx:JUNIT",
      ],
      "distDependencies" : [
        "sdk:POLYGLOT_TCK"
      ],
      "maven" : False
    },

    "GRAALJS_GRAALVM_SUPPORT" : {
      "native" : True,
      "description" : "Graal.js support distribution for the GraalVM",
      "layout" : {
        "native-image.properties": "file:mx.graal-js/native-image.properties",
        "./": "file:README.md",
      },
    },
  }
}<|MERGE_RESOLUTION|>--- conflicted
+++ resolved
@@ -3,13 +3,8 @@
 
   "name" : "graal-js",
 
-<<<<<<< HEAD
-  "version" : "1.0.0-rc14",
-  "release" : True,
-=======
   "version" : "1.0.0-rc15",
   "release" : False,
->>>>>>> 805ba16f
   "groupId" : "org.graalvm.js",
   "url" : "http://www.graalvm.org/",
   "developer" : {
